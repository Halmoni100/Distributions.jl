# Special functions

# See:
#   Martin Maechler (2012) "Accurately Computing log(1 − exp(− |a|))"
#   http://cran.r-project.org/web/packages/Rmpfr/vignettes/log1mexp-note.pdf

# log(1-exp(x)) 
# NOTE: different than Maechler (2012), no negation inside parantheses
log1mexp(x::Real) = x >= -0.6931471805599453 ? log(-expm1(x)) : log1p(-exp(x))
# log(1+exp(x))
log1pexp(x::Real) = log1p(exp(x))
log1pexp(x::Float64) = x <= 18.0 ? log1p(exp(x)) : x <= 33.3 ? x + exp(-x) : x
log1pexp(x::Float32) = x <= 9f0 ? log1p(exp(x)) : x <= 16f0 ? x + exp(-x) : x
log1pexp(x::Integer) = log1pexp(float(x))
# log(exp(x)-1)
logexpm1(x::Real) = log(expm1(x))
logexpm1(x::Float64) = x <= 18.0 ? log(expm1(x)) : x <= 33.3 ? x - exp(-x) : x
logexpm1(x::Float32) = x <= 9f0 ? log(expm1(x)) : x <= 16f0 ? x - exp(-x) : x
logexpm1(x::Integer) = logexpm1(float(x))

φ(z::Real) = exp(-0.5*z*z)/√2π
logφ(z::Real) = -0.5*(z*z + log2π)

Φ(z::Real) = 0.5*erfc(-z/√2)
Φc(z::Real) = 0.5*erfc(z/√2)
logΦ(z::Real) = z < -1.0 ? log(0.5*erfcx(-z/√2)) - 0.5*z*z : log1p(-0.5*erfc(z/√2))
logΦc(z::Real) = z > 1.0 ? log(0.5*erfcx(z/√2)) - 0.5*z*z : log1p(-0.5*erfc(-z/√2))

import Base.Math.@horner

# Rational approximations for the inverse cdf, from:
#   Wichura, M.J. (1988) Algorithm AS 241: The Percentage Points of the Normal Distribution
#   Journal of the Royal Statistical Society. Series C (Applied Statistics), Vol. 37, No. 3, pp. 477-484
Φinv(p::Integer) = Φinv(float(p))
logΦinv(p::Integer) = logΦinv(float(p))

for (fn,arg) in ((:Φinv,:p),(:logΦinv,:logp))
    @eval begin
        function $fn($arg::Float32)
            if $(fn == :Φinv)
                q = p - 0.5f0
            else
                q = exp(logp) - 0.5f0
            end
            if abs(q) <= 0.425f0 
                r = 0.180625f0 - q*q
                return q * @horner(r,
                                   3.38713_27179f0, 
                                   5.04342_71938f1, 
                                   1.59291_13202f2, 
                                   5.91093_74720f1, 
                                   ) /
                @horner(r,
                        1.0f0,
                        1.78951_69469f1, 
                        7.87577_57664f1, 
                        6.71875_63600f1)  
            else
                if $(fn == :Φinv)
                    if p <= 0f0
                        return p == 0f0 ? -inf(Float32) : nan(Float32)
                    elseif p >= 1f0 
                        return p == 1f0 ? inf(Float32) : nan(Float32)
                    end
                    r = sqrt(q < 0f0 ? -log(p) : -log1p(-p))
                else
                    if logp == -Inf
                        return -inf(Float32)
                    elseif logp >= 0f0 
                        return logp == 0f0 ? inf(Float32) : nan(Float32)
                    end
                    r = sqrt(qf0 < 0 ? -logp : -log1mexp(logp))
                end
                if r < 5.0f0
                    r -= 1.6f0
                    z = @horner(r,
                                1.42343_72777f0, 
                                2.75681_53900f0, 
                                1.30672_84816f0, 
                                1.70238_21103f-1) /
                    @horner(r,
                            1.0f0,
                            7.37001_64250f-1, 
                            1.20211_32975f-1)
                else
                    r -= 5.0f0
                    z = @horner(r,
                                6.65790_51150f0, 
                                3.08122_63860f0, 
                                4.28682_94337f-1, 
                                1.73372_03997f-2) /
                    @horner(r,
                            1.0f0,
                            2.41978_94225f-1, 
                            1.22582_02635f-2) 
                end
                return copysign(z,q)
            end
        end

        function $fn($arg::Float64)
            if $(fn == :Φinv)
                q = p - 0.5
            else
                q = exp(logp) - 0.5
            end
            if abs(q) <= 0.425 
                r = 0.180625 - q*q
                return q * @horner(r,
                                   3.38713_28727_96366_6080e0, 
                                   1.33141_66789_17843_7745e2, 
                                   1.97159_09503_06551_4427e3, 
                                   1.37316_93765_50946_1125e4, 
                                   4.59219_53931_54987_1457e4, 
                                   6.72657_70927_00870_0853e4, 
                                   3.34305_75583_58812_8105e4, 
                                   2.50908_09287_30122_6727e3) /
                @horner(r,
                        1.0,
                        4.23133_30701_60091_1252e1, 
                        6.87187_00749_20579_0830e2, 
                        5.39419_60214_24751_1077e3, 
                        2.12137_94301_58659_5867e4, 
                        3.93078_95800_09271_0610e4, 
                        2.87290_85735_72194_2674e4, 
                        5.22649_52788_52854_5610e3)
            else
                if $(fn == :Φinv)
                    if p <= 0.0
                        return p == 0.0 ? -inf(Float64) : nan(Float64)
                    elseif p >= 1.0 
                        return p == 1.0 ? inf(Float64) : nan(Float64)
                    end
                    r = sqrt(q < 0 ? -log(p) : -log1p(-p))
                else
                    if logp == -Inf
                        return -inf(Float64)
                    elseif logp >= 0.0 
                        return logp == 0.0 ? inf(Float64) : nan(Float64)
                    end
                    r = sqrt(q < 0 ? -logp : -log1mexp(logp))
                end
                if r < 5.0
                    r -= 1.6
                    z = @horner(r,
                                1.42343_71107_49683_57734e0, 
                                4.63033_78461_56545_29590e0, 
                                5.76949_72214_60691_40550e0, 
                                3.64784_83247_63204_60504e0, 
                                1.27045_82524_52368_38258e0, 
                                2.41780_72517_74506_11770e-1, 
                                2.27238_44989_26918_45833e-2, 
                                7.74545_01427_83414_07640e-4) /
                    @horner(r,
                            1.0,
                            2.05319_16266_37758_82187e0, 
                            1.67638_48301_83803_84940e0, 
                            6.89767_33498_51000_04550e-1, 
                            1.48103_97642_74800_74590e-1, 
                            1.51986_66563_61645_71966e-2, 
                            5.47593_80849_95344_94600e-4, 
                            1.05075_00716_44416_84324e-9)
                else
                    r -= 5.0
                    z = @horner(r,
                                6.65790_46435_01103_77720e0, 
                                5.46378_49111_64114_36990e0, 
                                1.78482_65399_17291_33580e0, 
                                2.96560_57182_85048_91230e-1, 
                                2.65321_89526_57612_30930e-2, 
                                1.24266_09473_88078_43860e-3, 
                                2.71155_55687_43487_57815e-5, 
                                2.01033_43992_92288_13265e-7) /
                    @horner(r,
                            1.0,
                            5.99832_20655_58879_37690e-1, 
                            1.36929_88092_27358_05310e-1, 
                            1.48753_61290_85061_48525e-2, 
                            7.86869_13114_56132_59100e-4, 
                            1.84631_83175_10054_68180e-5, 
                            1.42151_17583_16445_88870e-7, 
                            2.04426_31033_89939_78564e-15)            
                end
                return copysign(z,q)
            end
        end
    end
end

<<<<<<< HEAD

# log(x) - x + 1
# fallback
logmxp1(x) = log(x) - x + one(x)
logmxp1(x::Integer) = logmxp1(float(x))

# negative of NSWC DRLOG
function logmxp1(x::Float64)
    if (x < 0.61) || (x > 1.57)
        return log(x) - (x-1.0)
    end
    if x < 0.82
        u = (x-0.7)/0.7
        up2 = u+2.0
        w1 = 0.566749439387323789126387112411845e-01 - u*0.3
    elseif x > 1.18
        t = 0.75*(x-1.0)
        u = t-0.25
        up2 = t+1.75
        w1 = 0.456512608815524058941143273395059e-01 + u/3.0
    else
        u = x-1.0
        up2 = x+1.0
        w1 = 0.0
    end
    r = u/up2
    t = r*r
    z = @horner(t,
                0.7692307692307692307680e-01,
                -0.1505958055914600184836e+00,
                0.9302355725278521726994e-01,
                -0.1787900022182327735804e-01) /
    @horner(t,1.0,
            -0.2824412139355646910683e+01,
            0.2892424216041495392509e+01,
            -0.1263560605948009364422e+01,
            0.1966769435894561313526e+00)
    w = @horner(t,
                0.333333333333333333333333333333333e+00,
                0.200000000000000000000000000000000e+00,
                0.142857142857142857142857142857143e+00,
                0.111111111111111111111111111111111e+00,
                0.909090909090909090909090909090909e-01,
                z)
    return r*(2.0*t*w-u) - w1
end

# negative of NSWC RLOG
function logmxp1(x::Float32)
    if (x < 0.61f0) || (x > 1.57f0)
        return log(x) - (x-1f0)
    end
    if x < 0.82f0
        u = (x-0.7f0)/0.7f0
        up2 = u+2f0
        w1 = 0.566749439387324f-01 - u*0.3f0
    elseif x > 1.18f0
        t = 0.75f0*(x-1f0)
        u = t-0.25f0
        up2 = t+1.75f0
        w1 = 0.456512608815524f-01 + u/3f0
    else
        u = x-1f0
        up2 = x+1f0
        w1 = 0f0
    end
    r = u/up2
    t = r*r
    w = @horner(t,
                0.333333333333333f+00, 
                -.224696413112536f+00,
                0.620886815375787f-02) /
    @horner(t, 1f0,
            -.127408923933623f+01, 
            0.354508718369557f+00)
    return r*(2f0*t*w-u) - w1
end



# Stirling series for the gamma function
# 
# stirling(x) = gamma(x) * e^x / (x^(x-0.5) * √2π)
#             = 1 + 1/(12x) + 1/(288x^2) - 139/(51_840z^3) + ...

# TODO: create dedicated function, as working in
# log-space will lose a few bits of precision.
stirling(x) = exp(lstirling(x))

# lstirling(x) = log(stirling(x))
#              = lgamma(x) + x - (x-0.5)*log(x) - 0.5*log2π
#              = 1/(12x) - 1/(360x^3) + 1/(1260x^5) + ...

# fallback
lstirling(x) = lgamma(x)- (x-0.5)*log(x) + x - 0.5*oftype(x,log2π)
lstirling(x::Integer) = lstirling(float(x))
# based on NSWC DPDEL: only valid for values >= 10
# Float32 version?
function lstirling(x::Float64)
    if x <= 10.0
        return lgamma(x) - (x-0.5)*log(x) + x - 0.5*log2π
    else
        u = 10.0/x
        t = u*u
        return @horner(t,
                .833333333333333333333333333333e-01,
                -.277777777777777777777777752282e-04,
                .793650793650793650791732130419e-07,
                -.595238095238095232389839236182e-09,
                .841750841750832853294451671990e-11,
                -.191752691751854612334149171243e-12,
                .641025640510325475730918472625e-14,
                -.295506514125338232839867823991e-15,
                .179643716359402238723287696452e-16,
                -.139228964661627791231203060395e-17,
                .133802855014020915603275339093e-18,
                -.154246009867966094273710216533e-19,
                .197701992980957427278370133333e-20,
                -.234065664793997056856992426667e-21,
                .171348014966398575409015466667e-22) / x
    end
=======
# The regularized incomplete gamma function
# Translated from the NSWC Library
function gratio(a::Float32, x::Float32, ind::Integer)
#-----------------------------------------------------------------------
#
#        EVALUATION OF THE INCOMPLETE GAMMA RATIO FUNCTIONS
#                      P(A,X) AND Q(A,X)
#
#                        ----------
#
#     IT IS ASSUMED THAT A AND X ARE NONNEGATIVE, WHERE A AND X
#     ARE NOT BOTH 0.
#
#     ANS AND QANS ARE VARIABLES. GRATIO ASSIGNS ANS THE VALUE
#     P(A,X) AND QANS THE VALUE Q(A,X). IND MAY BE ANY INTEGER.
#     IF IND = 0 THEN THE USER IS REQUESTING AS MUCH ACCURACY AS
#     POSSIBLE (UP TO 14 SIGNIFICANT DIGITS). OTHERWISE, IF
#     IND = 1 THEN ACCURACY IS REQUESTED TO WITHIN 1 UNIT OF THE
#     6-TH SIGNIFICANT DIGIT, AND IF IND .NE. 0,1 THEN ACCURACY
#     IS REQUESTED TO WITHIN 1 UNIT OF THE 3RD SIGNIFICANT DIGIT.
#
#     ERROR RETURN ...
#
#        ANS IS ASSIGNED THE VALUE 2 WHEN A OR X IS NEGATIVE,
#     WHEN A*X = 0, OR WHEN P(A,X) AND Q(A,X) ARE INDETERMINANT.
#     P(A,X) AND Q(A,X) ARE COMPUTATIONALLY INDETERMINANT WHEN
#     X IS EXCEEDINGLY CLOSE TO A AND A IS EXTREMELY LARGE.
#
#-----------------------------------------------------------------------
#     WRITTEN BY ALFRED H. MORRIS, JR.
#        NAVAL SURFACE WARFARE CENTER
#        DAHLGREN, VIRGINIA
#     REVISED ... DEC 1991
#-------------------------
#     REAL J, L, ACC0(3), BIG(3), E0(3), X0(3), WK(20)
    wk = Array(Float32, 20)
#     REAL A0(4), A1(4), A2(2), A3(2), A4(2), A5(2), A6(2), A7(2),
#    *     A8(2)
#     REAL B0(6), B1(4), B2(5), B3(5), B4(4), B5(3), B6(2), B7(2)
#     REAL D0(6), D1(4), D2(2), D3(2), D4(1), D5(1), D6(1)
#-------------------------
    acc0 = [5.f-15, 5.f-7, 5.f-4]
    big = [25.0f0, 14.0f0, 10.0f0]
    e0 = [.25f-3, .25f-1, .14f0]
    x0 = [31.0f0, 17.0f0, 9.7f0]
#-------------------------
#     ALOG10 = LN(10)
#     RT2PIN = 1/SQRT(2*PI)
#     RTPI   = SQRT(PI)
#-------------------------
    alog10 = 2.30258509299405f0
    rt2pin = .398942280401433f0
    rtpi   = 1.77245385090552f0
#-------------------------
#
#             COEFFICIENTS FOR MINIMAX APPROXIMATIONS
#                          FOR C0,...,C8
#
#-------------------------
#-------------------------
#
#     ****** E IS A MACHINE DEPENDENT CONSTANT. E IS THE SMALLEST
#            FLOATING POINT NUMBER FOR WHICH 1.0 + E .GT. 1.0 .
#
    e = eps(Float32)
#-------------------------
    if a < 0.0 || x < 0.0 throw(DomainError()) end # go to 400
    if a == 0.0 && x == 0.0 throw(DomainError()) end # go to 400
    if a*x == 0.0 # go to 331
        if x < a return 0.0f0, 1.0f0 end
        return 1.0f0, 0.0f0
    end

    iop = ind + 1
    if iop != 1 && iop != 2 iop = 3 end
    acc = max(acc0[iop],e)

#            SELECT THE APPROPRIATE ALGORITHM

    if a < 1.0 # go to 10
        if a == 0.5 # go to 320
            if x < 0.25 # go to 321
                ans = erf(sqrt(x))
                return ans, 0.5f0 + (0.5f0 - ans)
            end
            qans = erfc(sqrt(x))
            return 0.5f0 + (0.5f0 - qans), qans
        end
        if x < 1.1 # go to 110

#             TAYLOR SERIES FOR P(A,X)/X**A

            l = 3.0f0
            c = x
            sum = x/(a + 3.0f0)
            tol = 3.0f0*acc/(a + 1.0f0)
            while true
                l += 1.0f0
                c *= -(x/l)
                t = c/(a + l)
                sum += t
                if abs(t) <= tol break end
            end
            j = a*x*((sum/6.0f0 - 0.5f0/(a + 2.0f0))*x + 1.0f0/(a + 1.0f0))
    
            z = a*log(x)
            h = gam1(a)
            g = 1.0f0 + h
            if x >= 0.25 # go to 120
                if a < x/2.59f0 # go to 135
                    l = expm1(z)
                    w = 0.5f0 + (0.5f0 + l)
                    qans = (w*j - l)*g - h
                    if qans < 0.0 return 1.0f0, 0.0f0 end # go to 310
                    return 0.5f0 + (0.5f0 - qans), qans
                end
                w = exp(z)
                ans = w*g*(0.5f0 + (0.5f0 - j))
                return ans, 0.5f0 + (0.5f0 - ans)
            end
            if z <= -.13394 # go to 135
                w = exp(z)
                ans = w*g*(0.5f0 + (0.5f0 - j))
                return ans, 0.5f0 + (0.5f0 - ans)
            end
            l = expm1(z)
            w = 0.5f0 + (0.5f0 + l)
            qans = (w*j - l)*g - h
            if qans < 0.0 return 1.0f0, 0.0f0 end # go to 310
            return 0.5f0 + (0.5f0 - qans), qans
        end
        r = rcomp(a, x)
        if r == 0.0 return 1.0f0, 0.0f0 end # go to 310

#              CONTINUED FRACTION EXPANSION

        tol = max(8.0f0*e,4.0f0*acc)
        a2nm1 = 1.0f0
        a2n = 1.0f0
        b2nm1 = x
        b2n = x + (1.0f0 - a)
        c = 1.0f0
        while true
            a2nm1 = x*a2n + c*a2nm1
            b2nm1 = x*b2n + c*b2nm1
            c += 1.0f0
            t = c - a
            a2n = a2nm1 + t*a2n
            b2n = b2nm1 + t*b2n

            a2nm1 /= b2n
            b2nm1 /= b2n
            a2n /= b2n
            b2n = 1.0f0
            if abs(a2n - a2nm1/b2nm1) < tol*a2n break end
        end

        qans = r*a2n
        return 0.5f0 + (0.5f0 - qans), qans
    end

    if a >= big[iop] # go to 20
        l = x/a
        if l == 0.0 return 0.0f0, 1.0f0 end # go to 300
        s = 0.5f0 + (0.5f0 - l)
        z = rlog(l)
        if z >= 700.0f0/a # go to 330
            if abs(s) <= 2.0f0*e error() end # go to 400
            if x <= a return 0.0f0, 1.0f0 end # go to 300
            return 1.0f0, 0.0f0
        end
        y = a*z
        rta = sqrt(a)
        if abs(s) <= e0[iop]/rta # go to 250

#               TEMME EXPANSION FOR L = 1

            if a*e*e > 3.28f-3 error() end # go to 400
            c = 0.5f0 + (0.5f0 - y)
            w = (0.5f0 - sqrt(y)*(0.5f0 + (0.5f0 - y/3.0f0))/rtpi)/c
            u = 1.0f0/a
            z = sqrt(z + z)
            if l < 1.0 z = -z end
            if iop < 2 # 260,270,280
                c0 = @horner(z, -.333333333333333f+00, 
                                 .833333333333333f-01,
                                -.148148148148148f-01,
                                 .115740740740741f-02)
                c1 = @horner(z, -.185185185185185f-02, 
                                -.347222222222222f-02,
                                 .264550264550265f-02, 
                                -.990226337448560f-03)
                c2 = @horner(z,  .413359788359788f-02, 
                                -.268132716049383f-02,
                                 .771604938271605f-03)
                c3 = @horner(z,  .649434156378601f-03, 
                                 .229472093621399f-03,
                                -.469189494395256f-03)
                c4 = @horner(z, -.861888290916712f-03, 
                                 .784039221720067f-03)
                c5 = @horner(z, -.336798553366358f-03, 
                                -.697281375836586f-04)
                c6 = @horner(z,  .531307936463992f-03, 
                                -.592166437353694f-03)
                t  = (((((((-.652623918595309f-03*u + .344367606892378f-03)*u + c6)*u + c5)*u + c4)*u + c3)*u + c2)*u + c1)*u + c0
            elseif iop == 2
                c0 = @horner(z, -.333333333333333f+00,
                                 .833333333333333f-01,
                                -.148148148148148f-01)
                c1 = @horner(z, -.185185185185185f-02, 
                                -.347222222222222f-02)
                t  = (d20*u + c1)*u + c0
            else
                t  = @horner(z, -.333333333333333f+00, 
                                 .833333333333333f-01)
            end # go to 240
            if l >= 1.0 # go to 241
                qans = c*(w + rt2pin*t/rta)
                return 0.5f0 + (0.5f0 - qans), qans
            end
            ans = c*(w - rt2pin*t/rta)
            return ans, 0.5f0 + (0.5f0 - ans)
        end
        if abs(s) <= 0.4 # go to 200
            if abs(s) <= 2.0f0*e && a*e*e > 3.28e-3 error() end # go to 400
            c = exp(-y)
            w = 0.5f0*erfcx(sqrt(y))
            u = 1.0f0/a
            z = sqrt(z + z)
            if l < 1.0 z = -z end
            if iop < 2 # 210,220,230

                if abs(s) <= 1.e-3 # go to 260
                    c0 = @horner(z, -.333333333333333f+00, 
                                     .833333333333333f-01,
                                    -.148148148148148f-01,
                                     .115740740740741f-02)
                    c1 = @horner(z, -.185185185185185f-02, 
                                    -.347222222222222f-02,
                                     .264550264550265f-02, 
                                    -.990226337448560f-03)
                    c2 = @horner(z,  .413359788359788f-02, 
                                    -.268132716049383f-02,
                                     .771604938271605f-03)
                    c3 = @horner(z,  .649434156378601f-03, 
                                     .229472093621399f-03,
                                    -.469189494395256f-03)
                    c4 = @horner(z, -.861888290916712f-03, 
                                     .784039221720067f-03)
                    c5 = @horner(z, -.336798553366358f-03, 
                                    -.697281375836586f-04)
                    c6 = @horner(z,  .531307936463992f-03, 
                                    -.592166437353694f-03)
                    t  = (((((((-.652623918595309f-03*u + .344367606892378f-03)*u + c6)*u + c5)*u + c4)*u + c3)*u + c2)*u + c1)*u + c0
                else

#            using the minimax approximations

                    c0 = @horner(z,-.333333333333333f+00,
                                   -.159840143443990f+00,
                                   -.335378520024220f-01,
                                   -.231272501940775f-02)/
                         @horner(z,1.0f0,
                                    .729520430331981f+00,
                                    .238549219145773f+00,
                                    .376245718289389f-01,
                                    .239521354917408f-02,
                                   -.939001940478355f-05,
                                    .633763414209504f-06)
                    c1 = @horner(z,-.185185185184291f-02,
                                   -.491687131726920f-02,
                                   -.587926036018402f-03,
                                   -.398783924370770f-05)/
                         @horner(z,1.0f0,
                                    .780110511677243f+00,
                                    .283344278023803f+00,
                                    .506042559238939f-01,
                                    .386325038602125f-02)
                    c2 = @horner(z, .413359788442192f-02,
                                    .669564126155663f-03)/
                         @horner(z,1.0f0,
                                    .810647620703045f+00,
                                    .339173452092224f+00,
                                    .682034997401259f-01,
                                    .650837693041777f-02,
                                    .421924263980656f-03)
                    c3 = @horner(z, .649434157619770f-03,
                                    .810586158563431f-03)/
                         @horner(z,1.0f0,
                                    .894800593794972f+00,
                                    .406288930253881f+00,
                                    .906610359762969f-01,
                                    .905375887385478f-02,
                                   -.632276587352120f-03)
                    c4 = @horner(z,-.861888301199388f-03,
                                   -.105014537920131f-03)/
                         @horner(z,1.0f0,
                                    .103151890792185f+01,
                                    .591353097931237f+00,
                                    .178295773562970f+00,
                                    .322609381345173f-01)
                    c5 = @horner(z,-.336806989710598f-03,
                                   -.435211415445014f-03)/
                         @horner(z,1.0f0,
                                    .108515217314415f+01,
                                    .600380376956324f+00,
                                    .178716720452422f+00)
                    c6 = @horner(z, .531279816209452f-03,
                                   -.182503596367782f-03)/
                         @horner(z,1.0f0,
                                    .770341682526774f+00,
                                    .345608222411837f+00)
                    c7 = @horner(z, .344430064306926f-03,
                                    .443219646726422f-03)/
                         @horner(z,1.0f0,
                                    .115029088777769f+01,
                                    .821824741357866f+00)
                    c8 = .878371203603888f-03*z - .686013280418038f-03
                    t = (((((((c8*u + c7)*u + c6)*u + c5)*u + c4)*u + c3)*u + c2)*u + c1)*u + c0
                end
            elseif iop == 2

#                    temme expansion
    
                c0 = @horner(z, -.333333333333333f+00, 
                                 .833333333333333f-01,
                                -.148148148148148f-01, 
                                 .115740740740741f-02,
                                 .352733686067019f-03,
                                -.178755144032922f-03,
                                 .391926317852244f-04)
                c1 = @horner(z, -.185185185185185f-02, 
                                -.347222222222222f-02,
                                 .264550264550265f-02,
                                -.990226337448560f-03,
                                 .205761316872428f-03)
                c2 = @horner(z,  .413359788359788f-02, 
                                -.268132716049383f-02)
                t  = (c2*u + c1)*u + c0
            else
                t  = @horner(z, -.333333333333333f+00, 
                                 .833333333333333f-01,
                                -.148148148148148f-01, 
                                 .115740740740741f-02)
            end
            if l >= 1.0 # go to 241
                qans = c*(w + rt2pin*t/rta)
                return 0.5f0 + (0.5f0 - qans), qans
            end
            ans = c*(w - rt2pin*t/rta)
            return ans, 0.5f0 + (0.5f0 - ans)
        end
    end
    if a <= x && x < x0[iop] # go to 30
        twoa = a + a
        m = int(twoa)
        if twoa == m # go to 30
            i = div(m,2)
            if a == i # go to 140

#             FINITE SUMS FOR Q WHEN A .GE. 1
#                 AND 2*A IS AN INTEGER

                sum = exp(-x)
                t = sum
                n = 1
                c = 0.0f0
            else
                rtx = sqrt(x)
                sum = erfc(rtx)
                t = exp(-x)/(rtpi*rtx)
                n = 0
                c = -0.5f0
            end
            while n != i # go to 161
                n += 1
                c += 1.0f0
                t = (x*t)/c
                sum += t
            end
            return 0.5f0 + (0.5f0 - sum), sum
        end
    end

    r = rcomp(a, x)
    if r == 0.0 # go to 331
        if x < a return 0.0f0, 1.0f0 end
        return 0.0f0, 1.0f0
    end
    if x > max(a, alog10) # go to 50
        if x < x0[iop] # go to 170

#              CONTINUED FRACTION EXPANSION

            tol = max(8.0f0*e,4.0f0*acc)
            a2nm1 = 1.0f0
            a2n = 1.0f0
            b2nm1 = x
            b2n = x + (1.0f0 - a)
            c = 1.0f0
            while true
                a2nm1 = x*a2n + c*a2nm1
                b2nm1 = x*b2n + c*b2nm1
                c += 1.0f0
                t = c - a
                a2n = a2nm1 + t*a2n
                b2n = b2nm1 + t*b2n
    
                a2nm1 /= b2n
                b2nm1 /= b2n
                a2n /= b2n
                b2n = 1.0f0
                if abs(a2n - a2nm1/b2nm1) < tol*a2n break end
            end
    
            qans = r*a2n
            return 0.5f0 + (0.5f0 - qans), qans
        end
      
#                 ASYMPTOTIC EXPANSION

        amn = a - 1.0f0
        t = amn/x
        wk[1] = t
        n = 0
        for n = 2:20
            amn -= 1.0f0
            t *= amn/x
            if abs(t) <= 1.f-3 break end # go to 90
            wk[n] = t
        end
        sum = t
        while abs(t) >= acc # go to 100
            amn -= 1.0f0
            t *= amn/x
            sum += t
        end

        mx = n - 1
        for m = 1:mx
            n -= 1
            sum += wk[n]
        end
        qans = (r/x)*(1.0f0 + sum)
        return 0.5f0 + (0.5f0 - qans), qans
    end

#                 TAYLOR SERIES FOR P/R

    apn = a + 1.0f0
    t = x/apn
    wk[1] = t
    n = 0
    for n = 2:20
        apn += 1.0f0
        t *= x/apn
        if t <= 1.f-3 break end # go to 60
        wk[n] = t
    end
    sum = t
    tol = 0.5f0*acc
    while true
        apn += 1.0f0
        t *= x/apn
        sum += t
        if t <= tol break end # go to 61
    end

    mx = n - 1
    for m = 1:mx
        n -= 1
        sum += wk[n]
    end
    ans = (r/a)*(1.0f0 + sum)
    return ans, 0.5f0 + (0.5f0 - ans)
end

function dgrat(a::Real, x::Real)
#-----------------------------------------------------------------------
#
#        EVALUATION OF THE INCOMPLETE GAMMA RATIO FUNCTIONS
#                      P(A,X) AND Q(A,X)
#
#-----------------------------------------------------------------------
#     WRITTEN BY ALFRED H. MORRIS, JR.
#        NAVAL SURFACE WARFARE CENTER
#        DAHLGREN, VIRGINIA
#     REVISED ... JAN 1992
#-------------------------
#     DOUBLE PRECISION A, X, ANS, QANS
#     DOUBLE PRECISION AMN, ALOG10, APN, A2N, A2NM1, BIG, B2N,
#    *         B2NM1, C, E, G, H, J, L, R, RTA, RTPI, RTX, S,
#    *         SUM, T, TOL, TWOA, U, X0, Y, Z, WK(20)
    wk = Array(Float64, 20)
#     DOUBLE PRECISION DPMPAR, DRLOG, DREXP
#     DOUBLE PRECISION DERF, DERFC1, DGAM1, DRCOMP
#-------------------------
#     ALOG10 = LN(10)
#     RTPI   = DSQRT(PI)
#-------------------------
    alog10  = 2.30258509299404568401799145468e0
    rtpi    = 1.77245385090551602729816748334e0
#-------------------------
#
#     ****** E IS A MACHINE DEPENDENT CONSTANT. E IS THE SMALLEST
#            FLOATING POINT NUMBER FOR WHICH 1.0 + E .GT. 1.0 .
#
    e = eps(typeof(float(x)))
    n = 0
    s = 1.0
    r = 0.0
#
#-------------------------
    if a < 0.0 || x < 0.0 throw(DomainError()) end
    if a == 0.0 && x == 0.0 throw(DomainError()) end
    if a*x == 0.0 # go to 331
        if x <= a return 0.0, 1.0 end
        return 1.0, 0.0
    end

    e = max(e,1.e-30)
    if e < 1.e-17 
        big = 50.0 
        x0 = 68.0
    else
        big = 30.0
        x0 = 45.0
    end
    

#            SELECT THE APPROPRIATE ALGORITHM
    while true
        if a < 1.0 # go to 10
            if a == 0.5 # go to 320
                if x < 0.25 # go to 321
                    ans = erf(sqrt(x))
                    return ans, 0.5 + (0.5 - ans)
                end
                qans = erfc(sqrt(x))
                return 0.5 + (0.5 - qans), qans
            end
            if x <= 2.0 # go to 110
            # taylor series for p(a,x)/x**a
                l = 3.0
                c = x
                sum = x/(a + 3.0)
                tol = 3.0*e/(a + 1.0)
                while true
                    l += 1.0
                    c *= -(x/l)
                    t = c/(a + l)
                    sum += t
                    if abs(t) <= tol break end
                end
                j = a*x*((sum/6.0 - 0.5/(a + 2.0))*x + 1.0/(a + 1.0))
    
                z = a*log(x)
                u = exp(z)
                h = dgam1(a)
                g = 1.0 + h
                ans = u*g*(0.5 + (0.5 - j))
                qans = 0.5 + (0.5 - ans)
                if ans <= 0.9 return ans, qans end
    
                l = expm1(z)
                qans = (u*j - l)*g - h
                if qans <= 0.0 return 1.0, 0.0 end
                return 0.5 + (0.5 - qans), qans
            end
            r = drcomp(a,x)
            if r == 0.0 return 1.0, 0.0 end
            break
        end # go to 170
        while true
            if a < big # go to 20
                if a > x || x >= x0 break end# go to 30
                twoa = a + a
                m = itrunc(twoa)
                l = float(m)
                if twoa != l break end # go to 30
                i = div(m,2)
                l = float(i)
                if a == l # go to 140
                    sum = exp(-x)
                    t = sum
                    n = 1
                    c = 0.0
                else
                    rtx = sqrt(x)
                    sum = erfc(rtx)
                    t = exp(-x)/(rtpi*rtx)
                    n = 0
                    c = -0.5
                end
                while n != i # go to 161
                    n += 1
                    c += 1.0
                    t = (x*t)/c
                    sum += t
                end
                qans = sum
                return 0.5 + (0.5 - qans), qans
            end
            
            l = x/a
            if l == 0.0 return 0.0, 1.0 end
            s = 0.5 + (0.5 - l)
            z = drlog(l)
            if z >= 700.0/a # go to 330
                if abs(s) <= 2.0*e error("ierr=3") end
                if x < a return 0.0, 1.0 end
                return 1.0, 0.0
            end
            y = a*z
            rta = sqrt(a)
            if abs(s) <= 0.4 # go to 200
                if abs(s) <= 2.0*e && a*e*e > 3.28e-3 error("ierr=3") end
                if e <= 1.e-17 return dgr29(a, y, l, z, rta) end
                return dgr17(a, y, l, z, rta)
            end
            break
        end

        r = drcomp(a,x)
        if r == 0.0 # go to 331
            if abs(s) <= 2.0*e error("ierr=3") end
            if x < a return 0.0, 1.0 end
            return 1.0, 0.0
        end
        if x > max(a,alog10) # go to 50
            if x < x0 break end# go to 170
        else # go to 80

                  # TAYLOR SERIES FOR P/R

            apn = a + 1.0
            t = x/apn
            wk[1] = t
            for n = 2:20
                apn += 1.0
                t *= x/apn
                if t < 1.e-3 break end # go to 60
                wk[n] = t
            end
    
            sum = t
            tol = 0.5*e
            while true
                apn += 1.0
                t *= x/apn
                sum += t
                if t <= tol break end # go to 61
            end
    
            mx = n - 1
            for m = 1:mx
                n -= 1
                sum += wk[n]
            end
            ans = (r/a)*(1.0 + sum)
            return ans, 0.5 + (0.5 - ans)
        end
    
              # ASYMPTOTIC EXPANS
        amn = a - 1.0
        t = amn/x
        wk[1] = t
        for n = 2:20
            amn -= 1.0
            t *= amn/x
            if abs(t) <= 1.e-3 break end # go to 90
            wk[n] = t
        end

        sum = t
        while abs(t) >= e # go to 100
            amn -= 1.0
            t *= amn/x
            sum += t
        end

        mx = n - 1
        for m = 1:mx
            n -= 1
            sum += wk[n]
        end
        qans = (r/x)*(1.0 + sum)
        return 0.5 + (0.5 - qans), qans
    end

#              continued fraction expansion

    tol = 8.0*e
    a2nm1 = 1.0
    a2n = 1.0
    b2nm1 = x
    b2n = x + (1.0 - a)
    c = 1.0
    while true
        a2nm1 = x*a2n + c*a2nm1
        b2nm1 = x*b2n + c*b2nm1
        c += 1.0
        t = c - a
        a2n = a2nm1 + t*a2n
        b2n = b2nm1 + t*b2n
        a2nm1 = a2nm1/b2n
        b2nm1 = b2nm1/b2n
        a2n = a2n/b2n
        b2n = 1.0
        if abs(a2n - a2nm1/b2nm1) < tol*a2n break end # go to 180
    end
    qans = r*a2n
    return 0.5 + (0.5 - qans), qans
end

function rcomp(a::Float32, x::Float32)
#-----------------------------------------------------------------------
#                EVALUATION OF EXP(-X)*X**A/GAMMA(A)
#-----------------------------------------------------------------------
#     RT2PIN = 1/SQRT(2*PI)
#------------------------
    rt2pin = .398942280401433f0
#------------------------
    if x == 0.0 return 0.0f0 end
    if a < 20.0 # go to 20

        t = a*log(x) - x
        if t < exparg(true) return 0.0f0 end
        if a < 1.0 # go to 10
            return (a*exp(t))*(1.0f0 + gam1(a))
        end
        return exp(t)/gamma(a)
    end

    u = x/a
    if u == 0.0 return 0.0f0 end
    t = (1.0f0/a)^2
    t1 = (((0.75f0*t - 1.0f0)*t + 3.5f0)*t - 105.0f0)/(a*1260.0f0)
    t1 -= a*rlog(u)
    if t1 >= exparg(true) return rt2pin*sqrt(a)*exp(t1) end
end

function drcomp(a::Real, x::Real)
#-----------------------------------------------------------------------
#              EVALUATION OF EXP(-X)*X**A/GAMMA(A)
#-----------------------------------------------------------------------
#     DOUBLE PRECISION A, X, C, T, W
#     DOUBLE PRECISION DGAMMA, DGAM1, DPDEL, DRLOG, DXPARG
#--------------------------
#     C = 1/SQRT(2*PI)
#--------------------------
    c = .398942280401432677939946059934
#--------------------------
    if x == 0.0 return 0.0 end
    if a <= 20.0 # go to 20
        t = a*log(x) - x
        if t < dxparg(true) return 0.0 end
        if a < 1.0 # go to 10
            return (a*exp(t))*(1.0 + dgam1(a))
        end
        return exp(t)/gamma(a)
    end

    t = x/a
    if t == 0.0 return 0.0 end
    w = -(dpdel(a) + a*drlog(t))
    if w >= dxparg(true) 
        return c*sqrt(a)*exp(w)
    else
        return 0.0
    end
end

function dpdel(x::Real)
#-----------------------------------------------------------------------
#
#     COMPUTATION OF THE FUNCTION DEL(X) FOR  X .GE. 10  WHERE
#     LN(GAMMA(X)) = (X - 0.5)*LN(X) - X + 0.5*LN(2*PI) + DEL(X)
#
#                         --------
#
#     THE SERIES FOR DPDEL ON THE INTERVAL 0.0 TO 1.0 DERIVED BY
#     A.H. MORRIS FROM THE CHEBYSHEV SERIES IN THE SLATEC LIBRARY
#     OBTAINED BY WAYNE FULLERTON (LOS ALAMOS).
#
#-----------------------------------------------------------------------
#     DOUBLE PRECISION X, A(15), T, W
#-----------------------------------------------------------------------

#-----------------------------------------------------------------------
    t = (10.0/x)^2
    w = Base.Math.@horner(t, .833333333333333333333333333333e-01,
                            -.277777777777777777777777752282e-04,
                             .793650793650793650791732130419e-07,
                            -.595238095238095232389839236182e-09,
                             .841750841750832853294451671990e-11,
                            -.191752691751854612334149171243e-12,
                             .641025640510325475730918472625e-14,
                            -.295506514125338232839867823991e-15,
                             .179643716359402238723287696452e-16,
                            -.139228964661627791231203060395e-17,
                             .133802855014020915603275339093e-18,
                            -.154246009867966094273710216533e-19,
                             .197701992980957427278370133333e-20,
                            -.234065664793997056856992426667e-21,
                             .171348014966398575409015466667e-22)
    return w/x
end

function rlog(x::Float32)
#-----------------------------------------------------------------------
#             EVALUATION OF THE FUNCTION X - 1 - LN(X)
#-----------------------------------------------------------------------
#     A = RLOG (0.7)
#     B = RLOG (4/3)
#------------------------
    a = .566749439387324f-01
    b = .456512608815524f-01
#------------------------
    p0 =  .333333333333333f+00
    p1 = -.224696413112536f+00
    p2 =  .620886815375787f-02
    q1 = -.127408923933623f+01
    q2 =  .354508718369557f+00
#------------------------
    if x < 0.61 || x > 1.57 # go to 100
        r = (x - 0.5f0) - 0.5f0
        return r - log(x)
    end
    if x < 0.82 # go to 10
        u = (x - 0.7f0)/0.7f0
        up2 = u + 2.0f0
        w1 = a - u*0.3f0
    elseif x > 1.18 # go to 20
        t = 0.75f0*(x - 1.0f0)
        u = t - 0.25f0
        up2 = t + 1.75f0
        w1 = b + u/3.0f0
    else
#                 ARGUMENT REDUCTION

        u = (x - 0.5f0) - 0.5f0
        up2 = u + 2.0f0
        w1 = 0.0f0
    end

#                  SERIES EXPANSION

    r = u/up2
    t = r*r
    w = ((p2*t + p1)*t + p0)/((q2*t + q1)*t + 1.0f0)
    return r*(u - 2.0f0*t*w) + w1
end

function drlog(x::Real)
#-----------------------------------------------------------------------
#             EVALUATION OF THE FUNCTION X - 1 - LN(X)
#-----------------------------------------------------------------------
#     DOUBLE PRECISION X
#     DOUBLE PRECISION A, B, R, T, U, UP2, W, W1, Z
#     DOUBLE PRECISION P0, P1, P2, P3, Q1, Q2, Q3, Q4
#     DOUBLE PRECISION C1, C2, C3, C4, C5
#-------------------------
#     A = DRLOG (0.7)
#     B = DRLOG (4/3)
#-------------------------
    a = .566749439387323789126387112411845e-01
    b = .456512608815524058941143273395059e-01
#-------------------------
    p0 =  .7692307692307692307680e-01
    p1 = -.1505958055914600184836e+00
    p2 =  .9302355725278521726994e-01
    p3 = -.1787900022182327735804e-01
    q1 = -.2824412139355646910683e+01
    q2 =  .2892424216041495392509e+01
    q3 = -.1263560605948009364422e+01
    q4 =  .1966769435894561313526e+00
#-------------------------
#     CI = 1/(2I + 1)
#-------------------------
    c1 = .333333333333333333333333333333333e+00
    c2 = .200000000000000000000000000000000e+00
    c3 = .142857142857142857142857142857143e+00
    c4 = .111111111111111111111111111111111e+00
    c5 = .909090909090909090909090909090909e-01
#-------------------------
    if x < 0.61 || x > 1.57 # go to 100
        r = (x - 0.5) - 0.5
        return r - log(x)
    end
    if x <= 1.18 # go to 20
        if x >= 0.82 # go to 10

#                 ARGUMENT REDUCTION

            u = (x - 0.5) - 0.5
            up2 = u + 2.0
            w1 = 0.0
        else

            u = (x - 0.7)/0.7
            up2 = u + 2.0
            w1 = a - u*0.3
        end
    else
        t = 0.75*(x - 1.0)
        u = t - 0.25
        up2 = t + 1.75
        w1 = b + u/3.0
    end

#                  SERIES EXPANSION

    r = u/up2
    t = r*r
#
#        Z IS A MINIMAX APPROXIMATION OF THE SERIES
#
#               C6 + C7*R**2 + C8*R**4 + ...
#
#        FOR THE INTERVAL (0.0, 0.375). THE APPROX-
#        IMATION IS ACCURATE TO WITHIN 1.6 UNITS OF
#        THE 21-ST SIGNIFICANT DIGIT.
#
    z = (((p3*t + p2)*t + p1)*t + p0)/((((q4*t + q3)*t + q2)*t + q1)*t + 1.0)

    w = ((((z*t + c5)*t + c4)*t + c3)*t + c2)*t + c1
    return r*(u - 2.0*t*w) + w1
end

function dgr17(a::Real, y::Real, l::Real, z::Real, rta::Real)
#-----------------------------------------------------------------------
#
#            ALGORITHM USING MINIMAX APPROXIMATIONS
#                        FOR C0,...,C10
#
#-----------------------------------------------------------------------
#     DOUBLE PRECISION A, Y, L, Z, RTA, ANS, QANS
#     DOUBLE PRECISION E, RT2PIN, T, U, W
#     DOUBLE PRECISION C0, C1, C2, C3, C4, C5, C6, C7, C8, C9, C10
#     DOUBLE PRECISION A0(5), A1(4), A2(4), A3(4), A4(3), A5(2),
#    *                 A6(2), A7(2), A8(2), A9(3), A10(2)
#     DOUBLE PRECISION B0(6), B1(6), B2(5), B3(4), B4(4), B5(4),
#    *                 B6(3), B7(3), B8(2)
#     DOUBLE PRECISION DERFC1
#------------------------
#     RT2PIN = 1/DSQRT(2*PI)
#------------------------
    rt2pin = .398942280401432678e0
#------------------------
    e = exp(-y)
    w = 0.5*erfcx(sqrt(y))
    u = 1.0/a
    z = sqrt(z + z)
    if l < 1.0 z = -z end

    c0 = Base.Math.@horner(z,  -.33333333333333333e+00,
                               -.24232172943558393e+00,
                               -.76816029947195974e-01,
                               -.11758531313175796e-01,
                               -.73324404807556026e-03)
    c0 /= Base.Math.@horner(z,                     1.0,
                                .97696518830675185e+00, 
                                .43024494247383254e+00,
                                .10288837674434487e+00, 
                                .13250270182342259e-01,
                                .73121701584237188e-03, 
                                .10555647473018528e-06)
    c1 = Base.Math.@horner(z,  -.18518518518518417e-02,
                               -.52949366601406939e-02,
                               -.16090334014223031e-02,
                               -.16746784557475121e-03)
    c1 /= Base.Math.@horner(z, 1.0,
                                .98426579647613593e+00,
                                .45195109694529839e+00,
                                .11439610256504704e+00,
                                .15954049115266936e-01,
                                .98671953445602142e-03,
                                .12328086517283227e-05)
    c2 = Base.Math.@horner(z,   .41335978835983393e-02,
                                .15067356806896441e-02,
                                .13743853858711134e-03,
                                .12049855113125238e-04)
    c2 /= Base.Math.@horner(z, 1.0,
                                .10131761625405203e+01,
                                .50379606871703058e+00,
                                .14009848931638062e+00,
                                .22316881460606523e-01,
                                .15927093345670077e-02)
    c3 = Base.Math.@horner(z,   .64943415637082551e-03,
                                .81804333975935872e-03,
                                .13012396979747783e-04,
                                .46318872971699924e-05)
    c3 /= Base.Math.@horner(z, 1.0,
                                .90628317147366376e+00,
                                .42226789458984594e+00,
                                .10044290377295469e+00,
                                .12414068921653593e-01)
    c4 = Base.Math.@horner(z,  -.86188829773520181e-03,
                               -.82794205648271314e-04,
                               -.37567394580525597e-05)
    c4 /= Base.Math.@horner(z, 1.0,
                                .10057375981227881e+01,
                                .57225859400072754e+00,
                                .16988291247058802e+00,
                                .31290397554562032e-01)
    c5 = Base.Math.@horner(z,  -.33679854644784478e-03,
                               -.43263341886764011e-03)
    c5 /= Base.Math.@horner(z, 1.0,
                                .10775200414676195e+01,
                                .60019022026983067e+00,
                                .17081504060220639e+00,
                                .22714615451529335e-01)

    c6 = Base.Math.@horner(z,   .53130115408837152e-03,
                               -.12962670089753501e-03)
    c6 /= Base.Math.@horner(z, 1.0,
                                .87058903334443855e+00,
                                .45957439582639129e+00,
                                .65929776650152292e-01)
    c7 = Base.Math.@horner(z,   .34438428473168988e-03,
                                .47861364421780889e-03)
    c7 /= Base.Math.@horner(z, 1.0,
                                .12396875725833093e+01,
                                .78991370162247144e+00,
                                .27176241899664174e+00)
    c8 = Base.Math.@horner(z,  -.65256615574219131e-03,
                                .27086391808339115e-03)
    c8 /= Base.Math.@horner(z, 1.0,
                                .87002402612484571e+00,
                                .44207055629598579e+00)
    c9 = Base.Math.@horner(z,  -.60335050249571475e-03,
                               -.14838721516118744e-03,
                                .84725086921921823e-03)
    c10 = Base.Math.@horner(z,  .13324454494800656e-02,
                               -.19144384985654775e-02)


    t = (((((((((c10*u + c9)*u + c8)*u + c7)*u + c6)*u + c5)*u + c4)*u + c3)*u + c2)*u + c1)*u + c0

    if (l >= 1.0) # go to 10
        qans = e*(w + rt2pin*t/rta)
        return 0.5 + (0.5 - qans), qans
    end
    ans = e*(w - rt2pin*t/rta)
    return ans, 0.5 + (0.5 - ans)
end

function dgr29(a::Real, y::Real, l::Real, z::Real, rta::Real)
#-----------------------------------------------------------------------
#
#            ALGORITHM USING MINIMAX APPROXIMATIONS
#
#-----------------------------------------------------------------------
#     DOUBLE PRECISION A, Y, L, Z, RTA, ANS, QANS
#     DOUBLE PRECISION A0(7), A1(7), A2(7), A3(7), A4(7), A5(7), A6(4),
#    *                 A7(5), A8(5), A9(5), A10(4), A11(4), A12(4),
#    *                 A13(3), A14(3), A15(2), A16(2), A17(1), A18(1)
#     DOUBLE PRECISION B0(9), B1(9), B2(8), B3(8), B4(8), B5(7), B6(9),
#    *                 B7(7), B8(7), B9(6), B10(6), B11(5), B12(4),
#    *                 B13(4), B14(2), B15(2), B16(1)
#     DOUBLE PRECISION C0, C1, C2, C3, C4, C5, C6, C7, C8, C9, C10,
#    *                 C11, C12, C13, C14, C15, C16
#     DOUBLE PRECISION D0(7), E, RT2PIN, T, U, W
#     DOUBLE PRECISION DERFC1
#---------------------------
#     RT2PIN = 1/DSQRT(2*PI)
#---------------------------
    rt2pin = .398942280401432677939946059934e0
#---------------------------

    e = exp(-y)
    w = 0.5*erfcx(sqrt(y))
    u = 1.0/a
    z = sqrt(z + z)
    if l < 1.0 z = -z end

    t = Base.Math.@horner(z,-.218544851067999216147364227e-05,
                            -.490033281596113358850307112e-05,
                            -.372722892959910688597417881e-05,
                            -.145717031728609218851588740e-05,
                            -.327874000161065050049103731e-06,
                            -.408902435641223939887180303e-07,
                            -.234443848930188413698825870e-08)
    t /= Base.Math.@horner(z,1.0, 
                             .139388806936391316154237713e+01,
                             .902581259032419042347458484e+00,
                             .349373447613102956696810725e+00,
                             .866750030433403450681521877e-01,
                             .138263099503103838517015533e-01,
                             .131659965062389880196860991e-02,
                             .597739416777031660496708557e-04,
                             .319268409139858531586963150e-08,
                            -.129786815987713980865910767e-09)
    c0 = ((((((t*z +       .391926317852243778169704095630e-04)*z + 
                          -.178755144032921810699588477366e-03)*z + 
                           .352733686067019400352733686067e-03)*z + 
                           .115740740740740740740740740741e-02)*z +
                          -.148148148148148148148148148148e-01)*z + 
                           .833333333333333333333333333333e-01)*z + 
                          -.333333333333333333333333333333e+00
    c1 = Base.Math.@horner(z,-.185185185185185185185185200e-02,
                             -.627269388216833251971110268e-02,
                             -.462960105006279850867332060e-02,
                             -.167787748352827199882047653e-02,
                             -.334816794629374699945489443e-03,
                             -.359791514993122440319624428e-04,
                             -.162671127226300802902860047e-05)
    c1 /= Base.Math.@horner(z,1.0,
                               .151225469637089956064399494e+01,
                               .109307843990990308990473663e+01,
                               .482173396010404307346794795e+00,
                               .140741499324744724262767201e+00,
                               .276755209895072417713430394e-01,
                               .356903970692700621824901511e-02,
                               .275463718595762102271929980e-03,
                               .974094440943696092434381137e-05,
                               .361538770500640888027927000e-09)
    c2 = Base.Math.@horner(z,  .413359788359788359788359644e-02,
                               .365985331203490698463644329e-02,
                               .138385867950361368914038461e-02,
                               .287368655528567495658887760e-03,
                               .351658023234640143803014403e-04,
                               .261809837060522545971782889e-05,
                               .100841467329617467204527243e-06)
    c2 /= Base.Math.@horner(z,1.0,
                               .153405837991415136438992306e+01,
                               .114320896084982707537755002e+01,
                               .524238095721639512312120765e+00,
                               .160392471625881407829191009e+00,
                               .333036784835643463383606186e-01,
                               .457258679387716305283282667e-02,
                               .378705615967233119938297206e-03,
                               .144996224602847932479320241e-04)
    c3 = Base.Math.@horner(z,  .649434156378600823045102236e-03,
                               .141844584435355290321010006e-02,
                               .987931909328964685388525477e-03,
                               .331552280167649130371474456e-03,
                               .620467118988901865955998784e-04,
                               .695396758348887902366951353e-05,
                               .352304123782956092061364635e-06)
    c3 /= Base.Math.@horner(z,1.0,
                               .183078413578083710405050462e+01,
                               .159678625605457556492814589e+01,
                               .856743428738899911100227393e+00,
                               .308149284260387354956024487e+00,
                               .760733201461716525855765749e-01,
                               .126418031281256648240652355e-01,
                               .130398975231883219976260776e-02,
                               .656342109234806261144233394e-04)
    c4 = Base.Math.@horner(z, -.861888290916711698604710684e-03,
                              -.619343030286408407629007048e-03,
                              -.173138093150706317400323103e-03,
                              -.337525643163070607393381432e-04,
                              -.487392507564453824976295590e-05,
                              -.470448694272734954500324169e-06,
                              -.260879135093022176005540138e-07)
    c4 /= Base.Math.@horner(z,1.0,
                               .162826466816694512158165085e+01,
                               .133507902144433100426436242e+01,
                               .686949677014349678482109368e+00,
                               .241580582651643837306299024e+00,
                               .590964360473404599955095091e-01,
                               .990129468337836044520381371e-02,
                               .104553622856827932853059322e-02,
                               .561738585657138771286755470e-04)
    c5 = Base.Math.@horner(z, -.336798553366358151161633777e-03,
                              -.548868487607991087508092013e-03,
                              -.171902547619915856635305717e-03,
                              -.332229941748769925615918550e-04,
                              -.556701576804390213081214801e-05,
                               .506465072067030007394288471e-08,
                              -.116166342948098688243985652e-07)
    c5 /= Base.Math.@horner(z,1.0,
                               .142263185288429590449288300e+01,
                               .103913867517817784825064299e+01,
                               .462890328922621047510807887e+00,
                               .136071713023783507468096673e+00,
                               .254669201041872409738119341e-01,
                               .280714123386276098548285440e-02,
                               .106576106868815233442641444e-03)
    c6 = Base.Math.@horner(z,  .531307936463992224884286210e-03,
                               .209213745619758030399432459e-03,
                               .694345283181981060040314140e-05,
                               .118384620224413424936260301e-04)
    c6 /= Base.Math.@horner(z,1.0,
                               .150831585220968267709550582e+01,
                               .118432122801495778365352945e+01,
                               .571784440733980642101712125e+00,
                               .184699876959596092801262547e+00,
                               .384410125775084107229541456e-01,
                               .477475914272399601740818883e-02,
                               .151734058829700925162000373e-03,
                              -.248639208901374031411609873e-04,
                              -.633002360430352916354621750e-05)
    c7 = Base.Math.@horner(z,  .344367606892381545765962366e-03,
                               .605983804794748515383615779e-03,
                               .208913588225005764102252127e-03,
                               .462793722775687016808279009e-04,
                               .972342656522493967167788395e-05)
    c7 /= Base.Math.@horner(z,1.0,
                               .160951809815647533045690195e+01,
                               .133753662990343866552766613e+01,
                               .682159830165959997577293001e+00,
                               .230812334251394761909158355e+00,
                               .497403555098433701440032746e-01,
                               .621296161441756044580440529e-02,
                               .215964480325937088444595990e-03)
    c8 = Base.Math.@horner(z, -.652623918595320914510590273e-03,
                              -.353272052089782073130912603e-03,
                              -.282551884312564905942488077e-04,
                              -.192877995065652524742879002e-04,
                              -.231069438570167401077137510e-05)
    c8 /= Base.Math.@horner(z,1.0,
                               .182765408802230546887514255e+01,
                               .172269407630659768618234623e+01,
                               .101702505946784412105505734e+01,
                               .407929996207245634766606879e+00,
                               .110127834209242088316741250e+00,
                               .189231675289329563916597032e-01,
                               .156052480203446255774109882e-02)
    c9 = Base.Math.@horner(z, -.596761290192642722092337263e-03,
                              -.109151697941931403194363814e-02,
                              -.377126645910917006921076652e-03,
                              -.120148495117517992204095691e-03,
                              -.203007139532451428594124139e-04)
    c9 /= Base.Math.@horner(z,1.0,
                               .170833470935668756293234818e+01,
                               .156222230858412078350692234e+01,
                               .881575022436158946373557744e+00,
                               .335555306170768573903990019e+00,
                               .803149717787956717154553908e-01,
                               .108808775028021530146610124e-01)
    c10 =Base.Math.@horner(z,  .133244544950730832649306319e-02,
                               .580375987713106460207815603e-03,
                              -.352503880413640910997936559e-04,
                               .475862254251166503473724173e-04)
    c10/=Base.Math.@horner(z, 1.0,
                               .187235769169449339141968881e+01,
                               .183146436130501918547134176e+01,
                               .110810715319704031415255670e+01,
                               .448280675300097555552484502e+00,
                               .114651544043625219459951640e+00,
                               .161103572271541189817119144e-01)
    c11 =Base.Math.@horner(z,  .157972766214718575927904484e-02,
                               .246371734409638623215800502e-02,
                               .717725173388339108430635016e-05,
                               .121185049262809526794966703e-03)
    c11/=Base.Math.@horner(z, 1.0,
                               .145670749780693850410866175e+01,
                               .116082103318559904744144217e+01,
                               .505939635317477779328000706e+00,
                               .131627017265860324219513170e+00,
                               .794610889405176143379963912e-02)
    c12 =Base.Math.@horner(z, -.407251199495291398243480255e-02,
                              -.214376520139497301154749750e-03,
                               .650624975008642297405944869e-03,
                              -.246294151509758620837749269e-03)
    c12/=Base.Math.@horner(z, 1.0,
                               .162497775209192630951344224e+01,
                               .140298208333879535577602171e+01,
                               .653453590771198550320727688e+00,
                               .168390445944818504703640731e+00)
    c13 =Base.Math.@horner(z, -.594758070915055362667114240e-02,
                              -.109727312966041723997078734e-01,
                              -.159520095187034545391135461e-02)
    c13/=Base.Math.@horner(z, 1.0,
                               .175409273929961597148916309e+01,
                               .158706682625067673596619095e+01,
                               .790935125477975506817064616e+00,
                               .207815761771742289849225339e+00)
    c14 =Base.Math.@horner(z,  .175722793448246103440764372e-01,
                              -.119636668153843644820445054e-01,
                               .245543970647383469794050102e-02)
    c14/=Base.Math.@horner(z, 1.0,
                               .100158659226079685399214158e+01,
                               .676925518749829493412063599e+00)
    c15 =Base.Math.@horner(z,  .400765463491067514929787780e-01,
                               .588261033368548917447688791e-01)
    c15/=Base.Math.@horner(z, 1.0,
                               .149189509890654955611528542e+01,
                               .124266359850901469771032599e+01)
    c16 =                     (.119522261141925960204472459e+00*z + 
                              -.100326700196947262548667584e+00) / 
                              (.536462039767059451769400255e+00*z + 1.0)

    t =                       (.724036968309299822373280436e+00*u + 
                              -.259949826752497731336860753e+00)*u + c16
    t = (((((((((((((((t*u + c15)*u + c14)*u + c13)*u + c12)*u + c11)*u + c10)*u + c9)*u + c8)*u + c7)*u + c6)*u +
c5)*u + c4)*u + c3)*u + c2)*u + c1)*u + c0

    if l >= 1.0 # go to 10
        qans = e*(w + rt2pin*t/rta)
        return 0.5 + (0.5 - qans), qans
    end
    ans = e*(w - rt2pin*t/rta)
    return ans, 0.5 + (0.5 - ans)
end

# The inverse incomplete Gamma ratio function
# Translated from NSWC
function dginv(a::Real, p::Real, q::Real)
#-----------------------------------------------------------------------
#
#                        DOUBLE PRECISION
#             INVERSE INCOMPLETE GAMMA RATIO FUNCTION
#
#     GIVEN POSITIVE A, AND NONEGATIVE P AND Q WHERE P + Q = 1.
#     THEN X IS COMPUTED WHERE P(A,X) = P AND Q(A,X) = Q. SCHRODER
#     ITERATION IS EMPLOYED.
#
#                        ------------
#
#     X IS A VARIABLE. IF P = 0 THEN X IS ASSIGNED THE VALUE 0,
#     AND IF Q = 0 THEN X IS SET TO THE LARGEST FLOATING POINT
#     NUMBER AVAILABLE. OTHERWISE, DGINV ATTEMPTS TO OBTAIN
#     A SOLUTION FOR P(A,X) = P AND Q(A,X) = Q. IF THE ROUTINE
#     IS SUCCESSFUL THEN THE SOLUTION IS STORED IN X.
#
#     IERR IS A VARIABLE THAT REPORTS THE STATUS OF THE RESULTS.
#     WHEN THE ROUTINE TERMINATES, IERR HAS ONE OF THE FOLLOWING
#     VALUES ...
#
#       IERR =  0    THE SOLUTION WAS OBTAINED. ITERATION WAS
#                    NOT USED.
#       IERR.GT.0    THE SOLUTION WAS OBTAINED. IERR ITERATIONS
#                    WERE PERFORMED.
#       IERR = -2    (INPUT ERROR) A .LE. 0
#       IERR = -3    NO SOLUTION WAS OBTAINED. THE RATIO Q/A
#                    IS TOO LARGE.
#       IERR = -4    (INPUT ERROR) P OR Q IS NEGATIVE, OR
#                    P + Q .NE. 1.
#       IERR = -6    10 ITERATIONS WERE PERFORMED. THE MOST
#                    RECENT VALUE OBTAINED FOR X IS GIVEN.
#                    (THIS SETTING SHOULD NEVER OCCUR.)
#       IERR = -7    ITERATION FAILED. NO VALUE IS GIVEN FOR X.
#                    THIS MAY OCCUR WHEN X IS APPROXIMATELY 0.
#       IERR = -8    A VALUE FOR X HAS BEEN OBTAINED, BUT THE
#                    ROUTINE IS NOT CERTAIN OF ITS ACCURACY.
#                    ITERATION CANNOT BE PERFORMED IN THIS
#                    CASE. THIS SETTING CAN OCCUR ONLY WHEN
#                    P OR Q IS APPROXIMATELY 0.
#
#-----------------------------------------------------------------------
#     WRITTEN BY ALFRED H. MORRIS, JR.
#        NAVAL SURFACE WARFARE CENTER
#        DAHLGREN, VIRGINIA
#     WRITTEN ... JANUARY 1992
#------------------------
     #  DOUBLE PRECISION A, X, P, Q
     #  REAL P0, Q0, X0
     #  DOUBLE PRECISION AM1, APN, AP1, AP2, AP3, B, C, C1, C2, C3, C4,
     # *                 C5, D, E, EPS, G, H, LN10, PN, QG, QN, R, RTA,
     # *                 S, SUM, S2, T, TOL, U, W, XMIN, XN, Y, Z, AMIN
     #  DOUBLE PRECISION DPMPAR, DLNREL, DGAMMA, DGAMLN, DGMLN1, DRCOMP
#------------------------
#     LN10 = LN(10)
#     C = EULER CONSTANT
#------------------------
    ln10 = 2.302585
    c = γ
#------------------------
    tol = 1.e-10
#------------------------
#
#     ****** E AND XMIN ARE MACHINE DEPENDENT CONSTANTS. E IS THE
#            SMALLEST NUMBER FOR WHICH 1.0 + E .GT. 1.0, AND XMIN
#            IS THE SMALLEST POSITIVE NUMBER.
#
    e = eps(typeof(float(a)))
    xmin = realmin(float(a))
#
#------------------------
    x = 0.0
    if a <= 0.0 throw(DomainError()) end
    if p < 0.0 || q < 0.0 throw(DomainError()) end
    t = ((p + q) - 0.5) - 0.5
    if abs(t) > 5.0*max(e,1.e-30) throw(DomainError()) end
    ierr = 0
    xmin /= e
    if p/e <= xmin return 0.0 end
    if q/e <= xmin return realmax() end
    if a == 1.0
        if q >= 0.9 # go to 411
            return -dlnrel(-p)
        end
        return -log(q)
    end
    e = max(e, 1.e-30)
    deps = 1.e3*e
    amin = 5.e3
    if e < 1.e-17 amin = 2.e6 end
    xn = 0.0
    useP = true
    while true
        if a < amin # go to 50

#        GET AN INITIAL APPROXIMATION USING THE SINGLE
#         PRECISION ARITHMETIC (IF THIS IS POSSIBLE)

            p0 = float32(p)
            q0 = float32(q)
            if p0 != 0.0 && q0 != 0.0 # go to 10
                x0, ier = gaminv(float32(a), 0.0f0, p0, q0)
                if ier >= 0 || ier == -8 # go to 10
                    ierr = max(ier,0)
                    if x0 <= 1.f34 # go to 10
                        xn = float64(x0)
                        break
                    end
                end
            end

            if a <= 1.0 # go to 50
                xn = 0.0

#        SELECTION OF THE INITIAL APPROXIMATION XN OF X
#                       WHEN A .LT. 1
            
                g = gamma(a + 1.0)
                qg = q*g
                if qg == 0.0 return realmax() end
                b = qg/a
                if qg <= 0.6*a # go to 30
                    if a < 0.30 && b >= 0.35 # go to 20
                        t = exp(-(b + c))
                        u = t*exp(t)
                        xn = t*exp(u)
                        break
                    end
                end
                if b < 0.45 # go to 30
                    if b == 0.0 return realmax() end
                    y = -log(b)
                    s = 0.5 + (0.5 - a)
                    z = log(y)
                    t = y - s*z
                    if b >= 0.15 # go to 21
                        xn = y - s*log(t) - log(1.0 + s/(t + 1.0))
                        useP = false
                        break
                    end
                    if b > 1.e-2 # go to 22
                        u = ((t + 2.0*(3.0 - a))*t + (2.0 - a)*(3.0 - a))/((t + (5.0 - a))*t + 2.0)
                        xn = y - s*log(t) - log(u)
                        useP = false
                        break
                    end
                    c1 = -s*z
                    c2 = -s*(1.0 + c1)
                    c3 =  s*((0.5*c1 + (2.0 - a))*c1 + (2.5 - 1.5*a))
                    c4 = -s*(((c1/3.0 + (2.5 - 1.5*a))*c1 + ((a - 6.0)*a + 7.0))*c1 + ((11.0*a - 46.0)*a + 47.0)/6.0)
                    c5 = -s*((((-c1/4.0 + (11.0*a - 17.0)/6.0)*c1 + ((-3.0*a + 13.0)*a - 13.0))*c1 + 0.5*(((2.0*a - 25.0)*a + 72.0)*a - 61.0))*c1 + (((25.0*a - 195.0)*a + 477.0)*a - 379.0)/12.0)
                    xn = ((((c5/y + c4)/y + c3)/y + c2)/y + c1) + y
                    useP = false
                    break
                end
                if b*q <= 1.0e-8 # go to 31
                    xn = exp(-(q/a + c))
                elseif p > 0.9 # go to 32
                    xn = exp((dlnrel(-q) + dgmln1(a))/a)
                else
                    xn = exp(log(p*g)/a)
                end
    
                if xn == 0.0 return 0.0 end # This one is in fact ierr=-3 in NSWC
                t = 0.5 + (0.5 - xn/(a + 1.0))
                xn /= t
                break
            end
        end

#        SELECTION OF THE INITIAL APPROXIMATION XN OF X
#                       WHEN A .GT. 1

        s = p <= 0.5 ? Φinv(p) : -Φinv(q)
        rta = sqrt(a)
        s2 = s*s
        xn = (((12.0*s2 - 243.0)*s2 - 923.0)*s2 + 1472.0)/204120.0 - s*(((3753.0*s2 + 4353.0)*s2 - 289517.0)*s2 - 289717.0)/(146966400.0*rta)
        xn = (xn/a + s*((9.0*s2 + 256.0)*s2 - 433.0)/(38880.0*rta)) - ((3.0*s2 + 7.0)*s2 - 16.0)/810.0
        xn = a + s*rta + (s2 - 1.0)/3.0 + s*(s2 - 7.0)/(36.0*rta) + xn/a
        xn = max(xn, 0.0)
        if a >= amin # go to 60
            x = xn
            d = 0.5 + (0.5 - x/a)
            if abs(d) <= 1.e-1 # go to 60
                if abs(d) > 1.e-3 break end
                return x
            end
        end

        if p > 0.5 # go to 70
            if xn < 3.*a
                useP = false
                break
            end
            w = log(q)
            y = -(w + lgamma(a))
            d = max(2.0, a*(a - 1.0))
            if y >= ln10*d # go to 61
                s = 1.0 - a
                z = log(y)
                c1 = -s*z
                c2 = -s*(1.0 + c1)
                c3 =  s*((0.5*c1 + (2.0 - a))*c1 + (2.5 - 1.5*a))
                c4 = -s*(((c1/3.0 + (2.5 - 1.5*a))*c1 + ((a - 6.0)*a + 7.0))*c1 + ((11.0*a - 46.0)*a + 47.0)/6.0)
                c5 = -s*((((-c1/4.0 + (11.0*a - 17.0)/6.0)*c1 + ((-3.0*a + 13.0)*a - 13.0))*c1 + 0.5*(((2.0*a - 25.0)*a + 72.0)*a - 61.0))*c1 + (((25.0*a - 195.0)*a + 477.0)*a - 379.0)/12.0)
                xn = ((((c5/y + c4)/y + c3)/y + c2)/y + c1) + y
                useP = false
                break
            end
            t = a - 1.0
            xn = y + t*log(xn) - dlnrel(-t/(xn + 1.0))
            xn = y + t*log(xn) - dlnrel(-t/(xn + 1.0))
            useP = false
            break
        end

        ap1 = a + 1.0
        if xn > 0.7*ap1 break end
        w = log(p) + lgamma(ap1)
        if xn <= 0.15*ap1 # go to 80
            ap2 = a + 2.0
            ap3 = a + 3.0
            x = exp((w + x)/a)
            x = exp((w + x - log(1.0 + (x/ap1)*(1.0 + x/ap2)))/a)
            x = exp((w + x - log(1.0 + (x/ap1)*(1.0 + x/ap2)))/a)
            x = exp((w + x - log(1.0 + (x/ap1)*(1.0 + (x/ap2)*(1.0 + x/ap3))))/a)
            xn = x
            if xn <= 1.e-2*ap1 break end
        end

        apn = ap1
        t = xn/apn
        sum = 1.0 + t
        while true
            apn += 1.0
            t *= xn/apn
            sum += t
            if t <= 1.e-4 break end # go to 81
        end
        t = w - log(sum)
        xn = exp((xn + t)/a)
        xn *= 1.0 - (a*log(xn) - xn - t)/(a - xn)
        break
    end

#                 SCHRODER ITERATION USING P
    if p > 0.5 useP = false end
    if useP
        if p <= xmin return xn end # go to 550
        am1 = (a - 0.5) - 0.5

        while true
            if ierr >= 10 return x end # go to 530
            ierr += 1
            pn, qn = dgrat(a, xn)
            if pn == 0.0 || qn == 0.0 return xn end# go to 550
            r = drcomp(a,xn)
            if r < xmin return xn end # go to 550
            t = (pn - p)/r
            w = 0.5*(am1 - xn)
            if abs(t) > 0.1 || abs(w*t) > 0.1 # go to 120
                x = xn*(1.0 - t)
                if x <= 0.0 error("Iteration failed") end # go to 540
                d = abs(t)
            else # go to 121
                h = t*(1.0 + w*t)
                x = xn*(1.0 - h)
                if x <= 0.0 error("Iteration failed") end # go to 540
                if abs(w) >= 1.0 && abs(w)*t*t <= deps return x end
                d = abs(h)
            end
            xn = x
            if d <= tol # go to 110
                if d <= deps return x end
                if abs(p - pn) <= tol*p return x end
            end
        end
    else

#                 SCHRODER ITERATION USING Q

        if q <= xmin return xn end # go to 550
        am1 = (a - 0.50) - 0.50

        while true
            if ierr >= 10 return x end # go to 530
            ierr += 1
            pn, qn = dgrat(a, xn)
            if pn == 0.0 || qn == 0.0 return xn end # go to 550
            r = drcomp(a,xn)
            if r < xmin return xn end # go to 550
            t = (q - qn)/r
            w = 0.5*(am1 - xn)
            if abs(t) > 0.1 || abs(w*t) > 0.1 # go to 220
                x = xn*(1.0 - t)
                if x <= 0.0 error("Iteration failed") end # go to 540
                d = abs(t)
            else
                h = t*(1.0 + w*t)
                x = xn*(1.0 - h)
                if x <= 0.0 error("Iteration failed") end # go to 540
                if abs(w) >= 1.0 && abs(w)*t*t <= deps return x end
                d = abs(h)
            end
            xn = x
            if d <= tol # go to 210
                if d <= deps return x end
                if abs(q - qn) <= tol*q return x end
            end
        end
    end
end

function gaminv(a::Float32, x0::Float32, p::Float32, q::Float32)
#-----------------------------------------------------------------------
#
#             INVERSE INCOMPLETE GAMMA RATIO FUNCTION
#
#     GIVEN POSITIVE A, AND NONEGATIVE P AND Q WHERE P + Q = 1.
#     THEN X IS COMPUTED WHERE P(A,X) = P AND Q(A,X) = Q. SCHRODER
#     ITERATION IS EMPLOYED. THE ROUTINE ATTEMPTS TO COMPUTE X
#     TO 10 SIGNIFICANT DIGITS IF THIS IS POSSIBLE FOR THE
#     PARTICULAR COMPUTER ARITHMETIC BEING USED.
#
#                        ------------
#
#     X IS A VARIABLE. IF P = 0 THEN X IS ASSIGNED THE VALUE 0,
#     AND IF Q = 0 THEN X IS SET TO THE LARGEST FLOATING POINT
#     NUMBER AVAILABLE. OTHERWISE, GAMINV ATTEMPTS TO OBTAIN
#     A SOLUTION FOR P(A,X) = P AND Q(A,X) = Q. IF THE ROUTINE
#     IS SUCCESSFUL THEN THE SOLUTION IS STORED IN X.
#
#     X0 IS AN OPTIONAL INITIAL APPROXIMATION FOR X. IF THE USER
#     DOES NOT WISH TO SUPPLY AN INITIAL APPROXIMATION, THEN SET
#     X0 .LE. 0.
#
#     IERR IS A VARIABLE THAT REPORTS THE STATUS OF THE RESULTS.
#     WHEN THE ROUTINE TERMINATES, IERR HAS ONE OF THE FOLLOWING
#     VALUES ...
#
#       IERR =  0    THE SOLUTION WAS OBTAINED. ITERATION WAS
#                    NOT USED.
#       IERR.GT.0    THE SOLUTION WAS OBTAINED. IERR ITERATIONS
#                    WERE PERFORMED.
#       IERR = -2    (INPUT ERROR) A .LE. 0
#       IERR = -3    NO SOLUTION WAS OBTAINED. THE RATIO Q/A
#                    IS TOO LARGE.
#       IERR = -4    (INPUT ERROR) P OR Q IS NEGATIVE, OR
#                    P + Q .NE. 1.
#       IERR = -6    20 ITERATIONS WERE PERFORMED. THE MOST
#                    RECENT VALUE OBTAINED FOR X IS GIVEN.
#                    THIS CANNOT OCCUR IF X0 .LE. 0.
#       IERR = -7    ITERATION FAILED. NO VALUE IS GIVEN FOR X.
#                    THIS MAY OCCUR WHEN X IS APPROXIMATELY 0.
#       IERR = -8    A VALUE FOR X HAS BEEN OBTAINED, BUT THE
#                    ROUTINE IS NOT CERTAIN OF ITS ACCURACY.
#                    ITERATION CANNOT BE PERFORMED IN THIS
#                    CASE. IF X0 .LE. 0, THIS CAN OCCUR ONLY
#                    WHEN P OR Q IS APPROXIMATELY 0. IF X0 IS
#                    POSITIVE THEN THIS CAN OCCUR WHEN A IS
#                    EXCEEDINGLY CLOSE TO X AND A IS EXTREMELY
#                    LARGE (SAY A .GE. 1.E20).
#
#-----------------------------------------------------------------------
#     WRITTEN BY ALFRED H. MORRIS, JR.
#        NAVAL SURFACE WARFARE CENTER
#        DAHLGREN, VIRGINIA
#     REVISED ... JANUARY 1992
#------------------------
      # REAL LN10, BMIN(2), EMIN(2)
#------------------------
#     LN10 = LN(10)
#     C = EULER CONSTANT
#------------------------
    ln10 = 2.302585f0
    c = .577215664901533f0
#------------------------
    bmin = [1.f-28, 1.f-13]
    emin = [2.f-03, 6.f-03]
#------------------------
    tol  = 1.f-5
#------------------------
#
#     ****** E AND XMIN ARE MACHINE DEPENDENT CONSTANTS. E IS THE
#            SMALLEST NUMBER FOR WHICH 1.0 + E .GT. 1.0, AND XMIN
#            IS THE SMALLEST POSITIVE NUMBER.
#
    e = eps(Float32)
    xmin = realmin(Float32)

#------------------------
    x = 0.0f0
    if a <= 0.0 throw(DomainError()) end # go to 500
    if p < 0.0 || q < 0.0f0 throw(DomainError()) end # go to 520
    t = ((p + q) - 0.5f0) - 0.5f0
    if abs(t) > 5.0f0*max(e,1.f-15) throw(DomainError()) end # go to 520

    ierr = 0
    xmin /= e
    if p/e <= xmin return x, ierr end # go to 400
    if q/e <= xmin return realmax(Float32), -8 end # go to 560
    if a == 1.0f0 # go to 410
        if q >= 0.9f0 # go to 411
            return -alnrel(-p), ierr
        end
        return -log(q), ierr
    end

    e2 = e + e
    amax = 0.4f-10/(e*e)
    deps = max(100.0f0*e,1.f-10)
    iop = 1
    if e > 1.f-10 iop = 2 end
    xn = x0
    useP = true
    while true
        if x0 > 0.0 break end # go to 100

#        SELECTION OF THE INITIAL APPROXIMATION XN OF X
#                       WHEN A .LT. 1

        if a <= 1.0 # go to 50
            g = gamma(a + 1.0f0)
            qg = q*g
            if qg == 0.0 return realmax(Float32), -8 end # go to 560
            b = qg/a
            if qg <= 0.6f0*a # go to 20
                if a < 0.30 && b >= 0.35 # go to 10
                    t = exp(-(b + c))
                    u = t*exp(t)
                    xn = t*exp(u)
                    break
                end
                if b < 0.45 # go to 20
                    if b == 0.0 return realmax(Float32), -8 end # go to 560
                    y = -log(b)
                    s = 0.5f0 + (0.5f0 - a)
                    z = log(y)
                    t = y - s*z
                    if b >= 0.15 # go to 11
                        xn = y - s*log(t) - log(1.0f0 + s/(t + 1.0f0))
                        useP = false
                        break
                    end
                    if b > 1.f-2 # go to 12
                        u = ((t + 2.0f0*(3.0f0 - a))*t + (2.0f0 - a)*(3.0f0 - a))/((t + (5.0f0 - a))*t + 2.0f0)
                        xn = y - s*log(t) - log(u)
                        useP = false
                        break
                    end
                    c1 = -s*z
                    c2 = -s*(1.0f0 + c1)
                    c3 =  s*((0.5f0*c1 + (2.0f0 - a))*c1 + (2.5f0 - 1.5f0*a))
                    c4 = -s*(((c1/3.0f0 + (2.5f0 - 1.5f0*a))*c1 + ((a - 6.0f0)*a + 7.0f0))*c1 + ((11.0f0*a - 46.0f0)*a + 47.0f0)/6.0f0)
                    c5 = -s*((((-c1/4.0f0 + (11.0f0*a - 17.0f0)/6.0f0)*c1 + ((-3.0f0*a + 13.0f0)*a - 13.0f0))*c1 + 0.5f0*(((2.0f0*a - 25.0f0)*a + 72.0f0)*a - 61.0f0))*c1 + (((25.0f0*a - 195.0f0)*a + 477.0f0)*a - 379.0f0)/12.0f0)
                    xn = ((((c5/y + c4)/y + c3)/y + c2)/y + c1) + y
                    if a > 1.0 || b > bmin[iop]
                        useP = false
                        break
                    end
                    return xn, ierr
                end
            end
            
            if b*q <= 1.f-8 # go to 21
                xn = exp(-(q/a + c))
            elseif p > 0.9 # go to 22
                xn = exp((alnrel(-q) + gamln1(a))/a)
            else
                xn = exp(log(p*g)/a)
            end
            if xn == 0.0 return 0.0f0, -3 end
            t = 0.5f0 + (0.5f0 - xn/(a + 1.0f0))
            xn /= t
            break
        end

#        SELECTION OF THE INITIAL APPROXIMATION XN OF X
#                       WHEN A .GT. 1

        t = p - 0.5f0
        if q < 0.5 t = 0.5f0 - q end
        s = p <= 0.5 ? Φinv(p) : -Φinv(q)

        rta = sqrt(a)
        s2 = s*s
        xn = (((12.0f0*s2 - 243.0f0)*s2 - 923.0f0)*s2 + 1472.0f0)/204120.0f0
        xn = (xn/a + s*((9.0f0*s2 + 256.0f0)*s2 - 433.0f0)/(38880.0f0*rta)) - ((3.0f0*s2 + 7.0f0)*s2 - 16.0f0)/810.0f0
        xn = a + s*rta + (s2 - 1.0f0)/3.0f0 + s*(s2 - 7.0f0)/(36.0f0*rta) + xn/a
        xn = max(xn, 0.0f0)

        amin = 20.0f0
        if e < 1.f-8 amin = 250.0f0 end
        if a >= amin # go to 60
            x = xn
            d = 0.5f0 + (0.5f0 - x/a)
            if abs(d) <= 1.f-1 return x, ierr end
        end

        if p > 0.5 # go to 70
            if xn < 3.0f0*a
                useP = false
                break
            end
            w = log(q)
            y = -(w + lgamma(a))
            d = max(2.0f0, a*(a - 1.0f0))
            if y >= ln10*d # go to 61
                s = 1.0f0 - a
                z = log(y)
                c1 = -s*z
                c2 = -s*(1.0f0 + c1)
                c3 =  s*((0.5f0*c1 + (2.0f0 - a))*c1 + (2.5f0 - 1.5f0*a))
                c4 = -s*(((c1/3.0f0 + (2.5f0 - 1.5f0*a))*c1 + ((a - 6.0f0)*a + 7.0f0))*c1 + ((11.0f0*a - 46.0f0)*a + 47.0f0)/6.0f0)
                c5 = -s*((((-c1/4.0f0 + (11.0f0*a - 17.0f0)/6.0f0)*c1 + ((-3.0f0*a + 13.0f0)*a - 13.0f0))*0.5f0*(((2.0f0*a - 25.0f0)*a + 72.0f0)*a - 61.0f0))*c1 + (((25.0f0*a - 195.0f0)*a +.0f0)*a - 379.0f0)/12.0f0)
                xn = ((((c5/y + c4)/y + c3)/y + c2)/y + c1) + y
                if a > 1.0 || b > bmin[iop]
                    useP = false
                    break
                end
                return xn, ierr
            end
            t = a - 1.0f0
            xn = y + t*log(xn) - alnrel(-t/(xn + 1.0f0))
            xn = y + t*log(xn) - alnrel(-t/(xn + 1.0f0))
            useP = false
            break
        end

        ap1 = a + 1.0f0
        if xn > 0.70f0*ap1 break end # go to 101
        w = log(p) + lgamma(ap1)
        if xn <= 0.15f0*ap1 # go to 80
            ap2 = a + 2.0f0
            ap3 = a + 3.0f0
            x = exp((w + x)/a)
            x = exp((w + x - log(1.0f0 + (x/ap1)*(1.0f0 + x/ap2)))/a)
            x = exp((w + x - log(1.0f0 + (x/ap1)*(1.0f0 + x/ap2)))/a)
            x = exp((w + x - log(1.0f0 + (x/ap1)*(1.0f0 + (x/ap2)*(1.0f0 + x/ap3))))/a)
            xn = x
            if xn <= 1.f-2*ap1 # go to 80
                if xn <= emin[iop]*ap1 return x, ierr end
                break
            end
        end

        apn = ap1
        t = xn/apn
        sum = 1.0f0 + t
        while true
            apn += 1.0f0
            t *= xn/apn
            sum += t
            if t <= 1.f-4 break end
        end
        t = w - log(sum)
        xn = exp((xn + t)/a)
        xn *= 1.0f0 - (a*log(xn) - xn - t)/(a - xn)
        break
    end

#                 SCHRODER ITERATION USING P

    if p > 0.5 useP = false end # go to 200
    if useP
        while true
            if p <= xmin return xn, -8 end # go to 550
            am1 = (a - 0.5f0) - 0.5f0
            if a > amax # go to 110
                d = 0.5f0 + (0.5f0 - xn/a)
                if abs(d) <= e2 return xn, -8 end # go to 550
            end
            if ierr >= 20 return xn, -6 end # go to 530
            ierr += 1
            pn, qn = gratio(a, xn, 0)
            if pn == 0.0 || qn == 0.0 return xn, -8 end # go to 550
            r = rcomp(a, xn)
            if r < xmin return xn, -8 end # go to 550
            t = (pn - p)/r
            w = 0.5f0*(am1 - xn)
            if abs(t) > 0.1 || abs(w*t) > 0.1 # go to 120
                x = xn*(1.0f0 - t)
                if x <= 0.0 error("Iteration failed") end # go to 540
                d = abs(t)
            else
                h = t*(1.0f0 + w*t)
                x = xn*(1.0f0 - h)
                if x <= 0.0 error("Iteration failed") end # go to 540
                if abs(w) >= 1.0 && abs(w)*t*t <= deps return x, ierr end
                d = abs(h)
            end
            xn = x
            if d <= tol # go to 102
                if d <= deps || abs(p - pn) < tol*p return x, ierr end
            end
        end
    end

#                 SCHRODER ITERATION USING Q

    while true
        if q <= xmin return xn, -8 end # go to 550
        am1 = (a - 0.5f0) - 0.5f0
        if a > amax # go to 210
            d = 0.5f0 + (0.5f0 - xn/a)
            if abs(d) <= e2 return xn, -8 end # go to 550
        end

        if ierr >= 20 return x, -6 end # go to 530
        ierr += 1
        pn, qn = gratio(a, xn, 0)
        if pn == 0.0 || qn == 0.0 return xn, -8 end # go to 550
        r = rcomp(a, xn)
        if r < xmin return xn, -8 end # go to 550
        t = (q - qn)/r
        w = 0.5f0*(am1 - xn)
        if abs(t) > 0.1 || abs(w*t) > 0.1 # go to 220
            x = xn*(1.0f0 - t)
            if x <= 0.0 error("Iteration failed") end # go to 540
            d = abs(t)
        else
            h = t*(1.0f0 + w*t)
            x = xn*(1.0f0 - h)
            if x <= 0.0 error("Iteration failed") end # go to 540
            if abs(w) >= 1.0 && abs(w)*t*t <= deps return x, ierr end
            d = abs(h)
        end
        xn = x
        if d <= tol # go to 201
            if d <= deps || abs(q - qn) <= tol*q return x, ierr end
        end
    end
end


# The regularized incomplete beta function
# Translated from the NSWC Library
function bratio(a::Real, b::Real, x::Real)
#     SUBROUTINE BRATIO (A, B, X, Y, W, W1, IERR) 
#-----------------------------------------------------------------------
#
#            EVALUATION OF THE INCOMPLETE BETA FUNCTION IX(A,B)
#                     --------------------
#
#     IT IS ASSUMED THAT A AND B ARE NONNEGATIVE, AND THAT X <= 1
#     AND Y = 1 - X.  BRATIO ASSIGNS W AND W1 THE VALUES
#
#                      W  = IX(A,B)
#                      W1 = 1 - IX(A,B) 
#
#     IERR IS A VARIABLE THAT REPORTS THE STATUS OF THE RESULTS.
#     IF NO INPUT ERRORS ARE DETECTED THEN IERR IS SET TO 0 AND
#     W AND W1 ARE COMPUTED. OTHERWISE, IF AN ERROR IS DETECTED,
#     THEN W AND W1 ARE ASSIGNED THE VALUE 0 AND IERR IS SET TO
#     ONE OF THE FOLLOWING VALUES ...
#
#        IERR = 1  IF A OR B IS NEGATIVE
#        IERR = 2  IF A = B = 0
#        IERR = 3  IF X < 0 OR X > 1
#        IERR = 4  IF Y < 0 OR Y > 1
#        IERR = 5  IF X + Y != 1
#        IERR = 6  IF X = A = 0
#        IERR = 7  IF Y = B = 0
#
#--------------------
#     WRITTEN BY ALFRED H. MORRIS, JR.
#        NAVAL SURFACE WARFARE CENTER
#        DAHLGREN, VIRGINIA
#     REVISED ... NOV 1991
#-----------------------------------------------------------------------
#     REAL LAMBDA
#-----------------------------------------------------------------------
#
#     ****** EPS IS A MACHINE DEPENDENT CONSTANT. EPS IS THE SMALLEST 
#            FLOATING POINT NUMBER FOR WHICH 1.0 + EPS > 1.0
#
#                      EPS = SPMPAR(1)
#
#-----------------------------------------------------------------------
    precision = eps(float(x))
    w = 0.0
    w1 = 0.0
    y = 1.0 - x
    if a < 0.0 || b < 0.0 error("a and b must be non-negative") end
    if a == 0.0 && b == 0.0 error("Either a or b must positive") end
    if x < 0.0 || x > 1.0 error("x must be between zero and one") end

    if x == 0.0
        if a == 0.0 error("Either x or a must be positive") end
        return 0.0
    end
    if y == 0.0
        if a == 0.0 error("Either x must be less than one or b must be positive") end
        return 1.0
    end
    if a == 0.0 return 1.0 end
    if b == 0.0 return 0.0 end
    
    if max(a,b) < 1.e-3*precision return b/(a + b) end

    ind = false
    a0 = a
    b0 = b
    x0 = x
    y0 = y
    if min(a0, b0) <= 1.0

#             PROCEDURE FOR A0 <= 1 OR B0 <= 1

        if x > 0.5
            ind = true
            a0 = b
            b0 = a
            x0 = y
            y0 = x
        end

        if b0 < min(precision,precision*a0) # go to 80
            w = fpser(a0, b0, x0, precision)
            return ind ? 1.0 - w : w
        end
        if a0 < min(precision,precision*b0) && b0*x0 <= 1.0 # go to 90
            w1 = apser(a0, b0, x0, precision)
            return ind ? w1 : 1.0 - w1
        end
        if max(a0, b0) <= 1.0 # go to 20
            if a0 >= min(0.2, b0) # go to 100
                w = bpser(a0, b0, x0, precision)
                return ind ? 1.0 - w : w
            end
            if x0^a0 <= 0.9 # go to 100
                w = bpser(a0, b0, x0, precision)
                return ind ? 1.0 - w : w
            end
            if x0 >= 0.3 # go to 110
                w1 = bpser(b0, a0, y0, precision)
                return ind ? w1 : 1.0 - w1
            end
            n = 20
            w1 = bup(b0, a0, y0, x0, n, precision) # go to 130
            b0 += n
            w1 = bgrat(b0, a0, y0, x0, w1, 15.0*precision)
            return ind ? w1 : 1.0 - w1
        end 
    
        if b0 <= 1.0 # go to 100
            w = bpser(a0, b0, x0, precision)
            return ind ? 1.0 - w : w
        end
        if x0 >= 0.3 # go to 110
            w1 = bpser(b0, a0, y0, precision)
            return ind ? w1 : 1.0 - w1
        end
        if x0 < 0.1 # go to 21
            if (x0*b0)^a0 <= 0.7 # go to 100
                w = bpser(a0, b0, x0, precision)
                return ind ? 1.0 - w : w
            end
        end
        if b0 > 15.0 # go to 131
            w1 = bgrat(b0, a0, y0, x0, w1, 15.0*precision)
            return ind ? w1 : 1.0 - w1
        end
        n = 20
        w1 = bup(b0, a0, y0, x0, n, precision) #  go to 130
        b0 += n
        w1 = bgrat(b0, a0, y0, x0, w1, 15.0*precision)
        return ind ? w1 : 1.0 - w1
    end

#             PROCEDURE FOR A0 > 1 AND B0 > 1

    if a <= b # go to 31
        lambda = a - (a + b)*x
    else
        lambda = (a + b)*y - b
    end
    if lambda < 0.0 # go to 40
        ind = true
        a0 = b
        b0 = a
        x0 = y
        y0 = x
        lambda = abs(lambda)
    end

    if b0 < 40.0 && b0*x0 <= 0.7 # go to 100
        w = bpser(a0, b0, x0, precision)
        return ind ? 1.0 - w : w
    end
    if b0 < 40.0 # go to 140
        n = itrunc(b0)
        b0 -= n
        if b0 == 0.0 # go to 141
            n -= 1
            b0 = 1.0
        end
        w = bup(b0, a0, y0, x0, n, precision)
        if x0 <= 0.7 # go to 150
            w += bpser(a0, b0, x0, precision)
            return ind ? 1.0 - w : w
        end
        if a0 <= 15.0 # go to 151
            n = 20
            w += bup(a0, b0, x0, y0, n, precision)
            a0 += n
        end
        w = bgrat(a0, b0, x0, y0, w, 15.0*precision)
        return ind ? 1.0 - w : w
    end
    if a0 <= b0 # go to 50
        if a0 <= 100.0 || lambda > 0.03*a0 # go to 120
            w = bfrac(a0, b0, x0, y0, lambda, 15.0*precision)
            return ind ? 1.0 - w : w
        end
        w = basym(a0, b0, lambda, 100.0*precision)
        return ind ? 1.0 - w : w
    end
    if b0 <= 100.0 # go to 120
        w = bfrac(a0, b0, x0, y0, lambda, 15.0*precision)
        return ind ? 1.0 - w : w
    end
    if lambda > 0.03*b0 # go to 120
        w = bfrac(a0, b0, x0, y0, lambda, 15.0*precision)
        return ind ? 1.0 - w : w
    end
    w = basym(a0, b0, lambda, 100.0*precision)
    return ind ? 1.0 - w : w
end

## Auxilliary functions

function fpser(a::Real, b::Real, x::Real, precision::Real)
#     REAL FUNCTION FPSER (A, B, X, EPS)
#-----------------------------------------------------------------------
#
#                 EVALUATION OF I (A,B) 
#                                X
#
#          FOR B .LT. MIN(EPS,EPS*A) AND X .LE. 0.5.
#
#-----------------------------------------------------------------------
#
#                  SET  FPSER = X**A
#
    fpserval = x^a
    if fpserval < precision return 0.0 end
#                note that 1/b(a,b) = b 

    fpserval *= b/a
    tol = precision/a
    an = a + 1.0
    t = x
    s = t/an
    while abs(c) > tol
        an += 1.0
        t *= x
        c = t/an
        s += c
    end
    fpserval *= 1.0 + a*s
    return fpserval
end

function apser(a::Real, b::Real, x::Real, precision::Real)
#     REAL FUNCTION APSER (A, B, X, EPS)
#-----------------------------------------------------------------------
#     APSER YIELDS THE INCOMPLETE BETA RATIO I(SUB(1-X))(B,A) FOR
#     A .LE. MIN(EPS,EPS*B), B*X .LE. 1, AND X .LE. 0.5. USED WHEN
#     A IS VERY SMALL. USE ONLY IF ABOVE INEQUALITIES ARE SATISFIED.
#-----------------------------------------------------------------------
#     REAL J
#--------------------
    g = 0.57721566490153286
#--------------------
    bx = b*x
    t = x - bx
    if (b*precision <= 2.e-2) # go to 10
        c = log(x) + digamma(b) + g + t
    else
        c = log(bx) + g + t
    end

    tol = 5.0*precision*abs(c)
    j = 1.0
    s = 0.0
    aj = t
    while (abs(aj) > tol)
        j += 1.0
        t *= x - bx/j
        aj = t/j
        s += aj 
    end
    return -a*(c + s)
end

function bpser(a::Real, b::Real, x::Real, precision::Real)
#     REAL FUNCTION BPSER(A, B, X, EPS) 
#-----------------------------------------------------------------------
#     POWER SERIES EXPANSION FOR EVALUATING IX(A,B) WHEN B .LE. 1
#     OR B*X .LE. 0.7.  EPS IS THE TOLERANCE USED.
#-----------------------------------------------------------------------
#     REAL N
#
#     BPSER = 0.0
    if (x == 0.0) return 0.0 end
#-----------------------------------------------------------------------
#            COMPUTE THE FACTOR X**A/(A*BETA(A,B))
#-----------------------------------------------------------------------
    a0 = min(a,b)
    if (a0 >= 1.0) # go to 10
         z = a*log(x) - dbetln(a,b)
         bpserval = exp(z)/a
         # go to 70
    else
        b0 = max(a,b)
        if (b0 <= 1.0)

#            PROCEDURE FOR A0 .LT. 1 AND B0 .LE. 1

            bpserval = x^a
            if (bpserval == 0.0) return 0.0 end

            apb = a + b
            if (apb <= 1.0) # go to 20
                z = 1.0 + dgam1(apb)
            else
                u = a + b - 1.0
                z = (1.0 + dgam1(u))/apb 
            end
            c = (1.0 + dgam1(a))*(1.0 + dgam1(b))/z
            bpserval *= c*(b/apb) 

        elseif (b0 < 8.0)
#         PROCEDURE FOR A0 .LT. 1 AND 1 .LT. B0 .LT. 8

            u = dgmln1(a0)
            m = itrunc(b0 - 1.0)
            if (m >= 1) # go to 50
                c = 1.0
                for i = 1:m 
                    b0 -= 1.0
                    c *= b0/(a0 + b0)
                end
                u += log(c)
            end
            z = a*log(x) - u
            b0 -= 1.0 
            apb = a0 + b0 
            if (apb <= 1.0) # go to 51
                t = 1.0 + dgam1(apb)
            else
                u = a0 + b0 - 1.0
                t = (1.0 + dgam1(u))/apb
            end
            bpserval = exp(z)*(a0/a)*(1.0 + dgam1(b0))/t
        else

#            PROCEDURE FOR A0 .LT. 1 AND B0 .GE. 8

            u = dgmln1(a0) + dlgdiv(a0,b0)
            z = a*log(x) - u
            bpserval = (a0/a)*exp(z)
        end
    end
    if (bpserval == 0.0 || a <= 0.1*precision) return bpserval end
#-----------------------------------------------------------------------
#                     COMPUTE THE SERIES
#-----------------------------------------------------------------------
    sumval = 0.0
    n = 0.0
    c = 1.0
    tol = precision/a
    w = c
    while abs(w) > tol
        n += 1.0
        c *= (0.5 + (0.5 - b/n))*x
        w = c/(a + n)
        sumval += w
    end
    return bpserval*(1.0 + a*sumval)
end

function bup(a::Real, b::Real, x::Real, y::Real, n::Integer, precision::Real)
#     REAL FUNCTION BUP(A, B, X, Y, N, EPS)
#-----------------------------------------------------------------------
#     EVALUATION OF IX(A,B) - IX(A+N,B) WHERE N IS A POSITIVE INTEGER.
#     EPS IS THE TOLERANCE USED.
#-----------------------------------------------------------------------
#     REAL L
#
#          OBTAIN THE SCALING FACTOR EXP(-MU) AND 
#             EXP(MU)*(X**A*Y**B/BETA(A,B))/A
#
    apb = a + b
    ap1 = a + 1.0
    mu = 0
    d = 1.0
    if (n != 1 && a >= 1.0 && apb >= 1.1*ap1) # go to 10
        mu = itrunc(abs(dxparg(true)))
        k = itrunc(dxparg(false))
        if (k < mu) mu = k end
        t = mu
        d = exp(-t)
    end
    bupval = brcmp1(mu,a,b,x,y)/a
    if (n == 1 || bupval == 0.0) return bupval end
    nm1 = n - 1
    w = d

#          LET K BE THE INDEX OF THE MAXIMUM TERM 

    k = 0
    while true
        if (b <= 1.0) break end# go to 40
        if (y <= 1.e-4) # go to 20
            k = nm1
        else
            r = (b - 1.0)*x/y - a
            if (r < 1.0) break end
            k = nm1
            t = nm1
            if (r < t) k = itrunc(r) end
        end

#          ADD THE INCREASING TERMS OF THE SERIES 

        for i = 1:k
            l = i - 1
            d *= ((apb + l)/(ap1 + l))*x
            w += d
        end
        if (k == nm1) return bupval*w end
        break
    end

#          ADD THE REMAINING TERMS OF THE SERIES
    kp1 = k + 1
    for i = kp1:nm1
        l = i - 1
        d *= ((apb + l)/(ap1 + l))*x
        w += d
        if (d <= precision*w) break end
    end

#               terminate the procedure 
    return bupval*w
end

function bfrac(a::Real, b::Real, x::Real, y::Real, lambda::Real, precision::Real)
#     REAL FUNCTION BFRAC(A, B, X, Y, LAMBDA, EPS)
#-----------------------------------------------------------------------
#     CONTINUED FRACTION EXPANSION FOR IX(A,B) WHEN A,B .GT. 1.
#     IT IS ASSUMED THAT  LAMBDA = (A + B)*Y - B. 
#-----------------------------------------------------------------------
#     REAL LAMBDA, N
#--------------------
    bfracval = brcomp(a,b,x,y) 
    if (bfracval == 0.0) return 0.0 end

    c = 1.0 + lambda
    c0 = b/a
    c1 = 1.0 + 1.0/a
    yp1 = y + 1.0

    n = 0.0
    p = 1.0
    s = a + 1.0
    an = 0.0
    bn = 1.0
    anp1 = 1.0
    bnp1 = c/c1
    r = c1/c

#        CONTINUED FRACTION CALCULATION 

    while true
        n += 1.0
        t = n/a
        w = n*(b - n)*x
        e = a/s
        alpha = (p*(p + c0)*e*e)*(w*x) 
        e = (1.0 + t)/(c1 + t + t)
        beta = n + w/s + e*(c + n*yp1) 
        p = 1.0 + t
        s += 2.0

#       update an, bn, anp1, and bnp1

        t = alpha*an + beta*anp1
        an = anp1
        anp1 = t
        t = alpha*bn + beta*bnp1
        bn = bnp1
        bnp1 = t

        r0 = r
        r = anp1/bnp1
        if (abs(r - r0) < precision*r) break end

#       rescale an, bn, anp1, and bnp1 

        an /= bnp1
        bn /= bnp1
        anp1 = r
        bnp1 = 1.0 
    end

#                 TERMINATION 

    return bfracval*r
end

function brcomp(a::Real, b::Real, x::Real, y::Real)
#     REAL FUNCTION BRCOMP (A, B, X, Y) 
#-----------------------------------------------------------------------
#               EVALUATION OF X**A*Y**B/BETA(A,B) 
#-----------------------------------------------------------------------
#     REAL LAMBDA, LNX, LNY
#-----------------
#     CONST = 1/SQRT(2*PI)
#-----------------
    cnst = .398942280401433

    brcompval = 0.0
    if (x == 0.0 || y == 0.0) return brcompval end
    a0 = min(a,b)
    if (a0 < 8.0) # go to 100

        if (x <= 0.375)# go to 10
            lnx = log(x)
            lny = dlnrel(-x)
        elseif (y <= 0.375)# go to 20
            lnx = dlnrel(-y)
            lny = log(y)
        else
            lnx = log(x)
            lny = log(y)
        end

        z = a*lnx + b*lny
        if (a0 >= 1.0) # go to 30
            z -= dbetln(a,b)
            return exp(z)
        end
            
#-----------------------------------------------------------------------
#              PROCEDURE FOR A .LT. 1 OR B .LT. 1 
#-----------------------------------------------------------------------
        b0 = max(a,b)
        #if (b0 .ge. 8.0) go to 80
        if (b0 <= 1.0) # go to 60

#                   algorithm for b0 .le. 1

            brcompval = exp(z)
            if (brcompval == 0.0) return 0.0 end

            apb = a + b
            if (apb <= 1.0) # go to 40
                z = 1.0 + dgam1(apb)
            else
                u = a + b - 1.0
                z = (1.0 + dgam1(u))/apb 
            end

            c = (1.0 + dgam1(a))*(1.0 + dgam1(b))/z
            return brcompval*(a0*c)/(1.0 + a0/b0)
        elseif (b0 < 8.0)

#                ALGORITHM FOR 1 .LT. B0 .LT. 8

            u = dgmln1(a0)
            n = itrunc(b0 - 1.0)
            if (n > 1) # go to 70
                c = 1.0
                for i = 1:n 
                    b0 -= 1.0
                    c *= b0/(a0 + b0)
                end
                u += log(c)
            end

            z -= u
            b0 -= 1.0 
            apb = a0 + b0 
            if (apb <= 1.0)
                t = 1.0 + dgam1(apb)
            else
                u = a0 + b0 - 1.0
                t = (1.0 + dgam1(u))/apb
            end
            return a0*exp(z)*(1.0 + dgam1(b0))/t
        else

#                   ALGORITHM FOR B0 .GE. 8
            u = dgmln1(a0) + dlgdiv(a0,b0)
            return a0*exp(z - u)
        end
    end
#-----------------------------------------------------------------------
#              PROCEDURE FOR A .GE. 8 AND B .GE. 8
#-----------------------------------------------------------------------
    if (a <= b) # go to 101 
        h = a/b
        x0 = h/(1.0 + h)
        y0 = 1.0/(1.0 + h)
        lambda = a - (a + b)*x
    else
        h = b/a
        x0 = 1.0/(1.0 + h)
        y0 = h/(1.0 + h)
        lambda = (a + b)*y - b
    end
    e = -lambda/a 
    if (abs(e) <= 0.6) # go to 111
        u = drlog1(e)
    else
        u = e - log(x/x0)
    end

    e = lambda/b
    if (abs(e) <= 0.6) # go to 121
        v = drlog1(e)
    else
        v = e - log(y/y0)
    end
    z = exp(-(a*u + b*v))
    return cnst*sqrt(b*x0)*z*exp(-dbcorr(a,b))
end

function brcmp1(mu::Integer, a::Real, b::Real, x::Real, y::Real)
#     REAL FUNCTION BRCMP1 (MU, A, B, X, Y)
#-----------------------------------------------------------------------
#          EVALUATION OF  EXP(MU) * (X**A*Y**B/BETA(A,B))
#-----------------------------------------------------------------------
#     REAL LAMBDA, LNX, LNY
#-----------------
#     CONST = 1/SQRT(2*PI)
#-----------------
    cnst = 0.3989422804014327

    brcompval = 0.0
    if (x == 0.0 || y == 0.0) return 0.0 end
    a0 = min(a,b)
    if (a0 < 8.0) # go to 100

        if (x <= 0.375)# go to 10
            lnx = log(x)
            lny = dlnrel(-x)
        elseif (y <= 0.375)# go to 20
            lnx = dlnrel(-y)
            lny = log(y)
        else
            lnx = log(x)
            lny = log(y) 
        end

        z = a*lnx + b*lny
        if (a0 >= 1.0) # go to 30
            z -= dbetln(a,b)
            return desum(mu, z)
        end
            
#-----------------------------------------------------------------------
#              PROCEDURE FOR A .LT. 1 OR B .LT. 1 
#-----------------------------------------------------------------------
        b0 = max(a,b)
        #if (b0 .ge. 8.0) go to 80
        if (b0 <= 1.0) # go to 60

#                   algorithm for b0 .le. 1

            brcompval = exp(mu + z)
            if (brcompval == 0.0) return 0.0 end

            apb = a + b
            if (apb <= 1.0) # go to 40
                z = 1.0 + dgam1(apb)
            else
                u = a + b - 1.0
                z = (1.0 + dgam1(u))/apb 
            end

            c = (1.0 + dgam1(a))*(1.0 + dgam1(b))/z
            return brcompval*(a0*c)/(1.0 + a0/b0)
        elseif (b0 < 8.0)

#                ALGORITHM FOR 1 .LT. B0 .LT. 8

            u = dgmln1(a0)
            n = itrunc(b0 - 1.0)
            if (n > 1) # go to 70
                c = 1.0
                for i = 1:n 
                    b0 -= 1.0
                    c *= b0/(a0 + b0)
                end
                u += log(c)
            end

            z -= u
            b0 -= 1.0 
            apb = a0 + b0 
            if (apb <= 1.0)
                t = 1.0 + dgam1(apb)
            else
                u = a0 + b0 - 1.0
                t = (1.0 + dgam1(u))/apb
            end
            return a0*exp(mu + z)*(1.0 + dgam1(b0))/t
        else

#                   ALGORITHM FOR B0 .GE. 8

            u = dgmln1(a0) + dlgdiv(a0,b0)
            return a0*exp(mu + z - u)
        end
    end
#-----------------------------------------------------------------------
#              PROCEDURE FOR A .GE. 8 AND B .GE. 8
#-----------------------------------------------------------------------
    if (a <= b) # go to 101 
        h = a/b
        x0 = h/(1.0 + h)
        y0 = 1.0/(1.0 + h)
        lambda = a - (a + b)*x
    else
        h = b/a
        x0 = 1.0/(1.0 + h)
        y0 = h/(1.0 + h)
        lambda = (a + b)*y - b
    end
    e = -lambda/a 
    if (abs(e) <= 0.6) # go to 111
        u = drlog1(e)
    else
        u = e - log(x/x0)
    end

    e = lambda/b
    if (abs(e) <= 0.6) # go to 121
        v = drlog1(e)
    else
        v = e - log(y/y0)
    end
    z = exp(mu - (a*u + b*v))
    return cnst*sqrt(b*x0)*z*exp(-dbcorr(a,b))
end 

function bgrat(a::Real, b::Real, x::Real, y::Real, w::Real, precision::Real)
#     SUBROUTINE BGRAT(A, B, X, Y, W, EPS, IERR)
#-----------------------------------------------------------------------
#     ASYMPTOTIC EXPANSION FOR IX(A,B) WHEN A IS LARGER THAN B.
#     THE RESULT OF THE EXPANSION IS ADDED TO W. IT IS ASSUMED
#     THAT A .GE. 15 AND B .LE. 1.  EPS IS THE TOLERANCE USED.
#     IERR IS A VARIABLE THAT REPORTS THE STATUS OF THE RESULTS.
#-----------------------------------------------------------------------
#      REAL J, L, LNX, NU, N2
#      REAL C(30), D(30)

    c = Array(Float64, 30)
    d = Array(Float64, 30)

    bm1 = (b - 0.5) - 0.5
    nu = a + 0.5*bm1
    if y <= 0.375
        lnx = dlnrel(-y)
    else
        lnx = log(x)
    end
    z = -nu*lnx
    if (b*z == 0.0) return w end # How should errors be handled? They are ognored in the original progam. ("Cannot calculate expansion")

#                 COMPUTATION OF THE EXPANSION
#                 SET R = EXP(-Z)*Z**B/GAMMA(B)

    r = b*(1.0 + dgam1(b))*z^b
    r *= exp(a*lnx)*exp(0.5*bm1*lnx) 
    u = dlgdiv(b,a) + b*log(nu)
    u = r*exp(-u) 
    if (u == 0.0) return w end # How should errors be handled? They are ognored in the original progam. ("Cannot calculate expansion")
    p,q = grat1(b,z,r,precision)

    v = 0.25*(1.0/nu)^2
    t2 = 0.25*lnx*lnx
    l = w/u
    j = q/r
    sumval = j
    t = 1.0
    cn = 1.0
    n2 = 0.0
    for n = 1:30
        bp2n = b + n2
        j = (bp2n*(bp2n + 1.0)*j + (z + bp2n + 1.0)*t)*v
        n2 += 2.0
        t *= t2
        cn /= n2*(n2 + 1.0)
        c[n] = cn
        s = 0.0
        if (n > 1) 
            nm1 = n - 1
            coef = b - n
            for i = 1:nm1
                s += coef*c[i]*d[n-i] 
                coef += b
            end
        end
        d[n] = bm1*cn + s/n
        dj = d[n]*j
        sumval += dj
        if (sumval <= 0.0) return w end # How should errors be handled? They are ognored in the original progam. ("Cannot calculate expansion")
        if (abs(dj) <= precision*(sumval + l)) break end
    end

#                  ADD THE RESULTS TO W

    return w + u*sumval
end

function grat1(a::Real,x::Real,r::Real,precision::Real)
#     SUBROUTINE GRAT1 (A,X,R,P,Q,EPS)
#     REAL J, L
#-----------------------------------------------------------------------
#        EVALUATION OF THE INCOMPLETE GAMMA RATIO FUNCTIONS 
#                      P(A,X) AND Q(A,X)
#
#     IT IS ASSUMED THAT A .LE. 1.  EPS IS THE TOLERANCE TO BE USED.
#     THE INPUT ARGUMENT R HAS THE VALUE E**(-X)*X**A/GAMMA(A).
#-----------------------------------------------------------------------
    if (a*x == 0.0) return (x <= a ? (0.0, 1.0) : (1.0, 0.0)) end
    if (a == 0.5)
        if (x < 0.25) # go to 121
            p = erf(sqrt(x))
            return p, 1.0 - p
            return
        else
            q = erfc(sqrt(x))
            return 1.0 - q, q
        end
    end
    if (x < 1.1) # go to 10

#             TAYLOR SERIES FOR P(A,X)/X**A

        an = 3.0
        c = x
        sumval = x/(a + 3.0)
        tol = 0.1*precision/(a + 1.0)
        t = c
        while (abs(t) > tol)
           an += 1.0
           c *= -(x/an)
           t = c/(a + an)
           sumval += t
        end
        j = a*x*((sumval/6.0 - 0.5/(a + 2.0))*x + 1.0/(a + 1.0)) 
        
        z = a*log(x) 
        h = dgam1(a)
        g = 1.0 + h
        while true
            if (x >= 0.25)
                if (a < x/2.59) break end
            else 
                if (z > -.13394) break end
            end

            w = exp(z)
            p = w*g*(1.0 - j)
            return p, 1.0 - p
            break
        end

        l = expm1(z)
        w = 0.5 + (0.5 + l)
        q = (w*j - l)*g - h
        if (q < 0.0) return 1.0, 0.0 end
        return 1.0 - q, q

#              CONTINUED FRACTION EXPANSION

    else
        a2nm1 = 1.0
        a2n = 1.0
        b2nm1 = x
        b2n = x + (1.0 - a)
        c = 1.0
        am0 = a2nm1/b2nm1
        an0 = a2n/b2n
        while (abs(an0 - am0) >= precision*an0)
           a2nm1 = x*a2n + c*a2nm1
           b2nm1 = x*b2n + c*b2nm1
           am0 = a2nm1/b2nm1
           c = c + 1.0
           cma = c - a
           a2n = a2nm1 + cma*a2n
           b2n = b2nm1 + cma*b2n
           an0 = a2n/b2n
        end
        q = r*an0
        return 1.0 - q, q
    end
end

function basym(a::Real, b::Real, lambda::Real, precision::Real)
#     REAL FUNCTION BASYM(A, B, LAMBDA, EPS)
#-----------------------------------------------------------------------
#     ASYMPTOTIC EXPANSION FOR IX(A,B) FOR LARGE A AND B.
#     LAMBDA = (A + B)*Y - B  AND EPS IS THE TOLERANCE USED.
#     IT IS ASSUMED THAT LAMBDA IS NONNEGATIVE AND THAT
#     A AND B ARE GREATER THAN OR EQUAL TO 15.
#-----------------------------------------------------------------------
#     REAL J0, J1, LAMBDA
#------------------------
#     ****** NUM IS THE MAXIMUM VALUE THAT N CAN TAKE IN THE DO LOOP
#            ENDING AT STATEMENT 50. IT IS REQUIRED THAT NUM BE EVEN. 
#            THE ARRAYS A0, B0, C, D HAVE DIMENSION NUM + 1.
#
    num = 20
    a0 = Array(Float64, num + 1)
    b0 = Array(Float64, num + 1)
    c = Array(Float64, num + 1)
    d = Array(Float64, num + 1) 

#------------------------
#     E0 = 2/SQRT(PI)
#     E1 = 2**(-3/2)
#------------------------
    e0 = 1.1283791670955126
    e1 = 0.3535533905932737
#------------------------
    basymval = 0.0
    if (a < b) # go to 10
        h = a/b
        r0 = 1.0/(1.0 + h)
        r1 = (b - a)/b
        w0 = 1.0/sqrt(a*(1.0 + h))
    else
        h = b/a
        r0 = 1.0/(1.0 + h)
        r1 = (b - a)/a
        w0 = 1.0/sqrt(b*(1.0 + h))
    end

    f = a*drlog1(-lambda/a) + b*drlog1(lambda/b)
    t = exp(-f)
    if (t == 0.0) return basymval end
    z0 = sqrt(f)
    z = 0.5*(z0/e1)
    z2 = f + f

    a0[1] = (2.0/3.0)*r1
    c[1] = - 0.5*a0[1]
    d[1] = - c[1]
    j0 = (0.5/e0)*erfcx(z0)
    j1 = e1
    sumval = j0 + d[1]*w0*j1
    s = 1.0
    h2 = h*h
    hn = 1.0
    w = w0
    znm1 = z
    zn = z2
    for n = 2:2:num
        hn = h2*hn 
        a0[n] = 2.0*r0*(1.0 + h*hn)/(n + 2.0)
        np1 = n + 1
        s += hn 
        a0[np1] = 2.0*r1*s/(n + 3.0)

        for i = n:np1
            r = -0.5*(i + 1.0)
            b0[1] = r*a0[1]
            for m = 2:i
                bsum = 0.0
                mm1 = m - 1
                for j = 1:mm1
                    mmj = m - j
                    bsum += (j*r - mmj)*a0[j]*b0[mmj]
                end
                b0[m] = r*a0[m] + bsum/m
            end
            c[i] = b0[i]/(i + 1.0)

            dsum = 0.0 
            im1 = i - 1
            for j = 1:im1
                imj = i - j
                dsum += d[imj]*c[j]
            end
            d[i] = -(dsum + c[i])
        end

        j0 = e1*znm1 + (n - 1.0)*j0
        j1 = e1*zn + n*j1
        znm1 *= z2
        zn *= z2 
        w *= w0
        t0 = d[n]*w*j0
        w *= w0
        t1 = d[np1]*w*j1
        sumval += t0 + t1
        if ((abs(t0) + abs(t1)) <= precision*sumval) break end
    end

    u = exp(-dbcorr(a,b))
    return e0*t*u*sumval
end

function drlog1(x::Real)
#-----------------------------------------------------------------------
#             EVALUATION OF THE FUNCTION X - LN(1 + X)
#-----------------------------------------------------------------------
#     DOUBLE PRECISION X
#     DOUBLE PRECISION A, B, R, T, U, UP2, W, W1, Z
#     DOUBLE PRECISION P0, P1, P2, P3, Q1, Q2, Q3, Q4
#     DOUBLE PRECISION C1, C2, C3, C4, C5
#-------------------------
#     A = DRLOG (0.7)
#     B = DRLOG (4/3)
#-------------------------
    a = 0.566749439387323789126387112411845e-01
    b = 0.456512608815524058941143273395059e-01
#-------------------------
    p0 =  .7692307692307692307680e-01
    p1 = -.1505958055914600184836e+00
    p2 =  .9302355725278521726994e-01
    p3 = -.1787900022182327735804e-01
    q1 = -.2824412139355646910683e+01
    q2 =  .2892424216041495392509e+01
    q3 = -.1263560605948009364422e+01
    q4 =  .1966769435894561313526e+00
#-------------------------
#     CI = 1/(2I + 1)
#-------------------------
    c1 = .333333333333333333333333333333333e+00
    c2 = .200000000000000000000000000000000e+00
    c3 = .142857142857142857142857142857143e+00
    c4 = .111111111111111111111111111111111e+00
    c5 = .909090909090909090909090909090909e-01
#-------------------------
    if x >= -0.39 && x <= 0.57 # go to 100
        if x < -0.18 # go to 10
            u = (x + 0.3)/0.7
            up2 = u + 2.0
            w1 = a - u*0.3
        elseif x > 0.18 # go to 20
            t = 0.75*x
            u = t - 0.25
            up2 = t + 1.75
            w1 = b + u/3.0
        else
            u = x
            up2 = u + 2.0
            w1 = 0.0
        end
#
#                  SERIES EXPANSION
#
        r = u/up2
        t = r*r
#
#        Z IS A MINIMAX APPROXIMATION OF THE SERIES
#
#               C6 + C7*R**2 + C8*R**4 + ...
#
#        FOR THE INTERVAL (0.0, 0.375). THE APPROX-
#        IMATION IS ACCURATE TO WITHIN 1.6 UNITS OF
#        THE 21-ST SIGNIFICANT DIGIT.
#
      z = (((p3*t + p2)*t + p1)*t + p0)/((((q4*t + q3)*t + q2)*t + q1)*t + 1.0)
#
      w = ((((z*t + c5)*t + c4)*t + c3)*t + c2)*t + c1
      return r*(u - 2.0*t*w) + w1
#
#
    end
    w = (x + 0.5) + 0.5
    return x - log(w)
end

function dbcorr(a0::Real, b0::Real)
#-----------------------------------------------------------------------
#
#     EVALUATION OF DEL(A) + DEL(B0) - DEL(A) + B0) WHERE
#     LN(GAMMA(X)) = (X - 0.5)*LN(X) - X + 0.5*LN(2*PI) + DEL(X).
#     IT IS ASSUMED THAT A0 .GE. 10 AND B0 .GE. 10.
#
#                         --------
#
#     THE SERIES FOR DEL(X), WHICH APPLIES FOR X .GE. 10, WAS
#     DERIVED BY A.H. MORRIS FROM THE CHEBYSHEV SERIES IN THE
#     SLATEC LIBRARY OBTAINED BY WAYNE FULLERTON (LOS ALAMOS).
#
#-----------------------------------------------------------------------
#     DOUBLE PRECISION A0, B0
#     DOUBLE PRECISION A, B, C, E(15), H, S(15), T, W, X, X2, Z
    s = Array(Float64, 15)
#--------------------------
    e=[.833333333333333333333333333333e-01,
      -.277777777777777777777777752282e-04,
       .793650793650793650791732130419e-07,
      -.595238095238095232389839236182e-09,
       .841750841750832853294451671990e-11,
      -.191752691751854612334149171243e-12,
       .641025640510325475730918472625e-14,
      -.295506514125338232839867823991e-15,
       .179643716359402238723287696452e-16,
      -.139228964661627791231203060395e-17,
       .133802855014020915603275339093e-18,
      -.154246009867966094273710216533e-19,
       .197701992980957427278370133333e-20,
      -.234065664793997056856992426667e-21,
       .171348014966398575409015466667e-22]
#--------------------------
    a = min(a0, b0)
    b = max(a0, b0)

    h = a/b
    c = h/(1.0 + h)
    x = 1.0/(1.0 + h)
    x2 = x*x
#
#        COMPUTE (1 - X**N)/(1 - X) FOR N = 1,3,5,...
#            STORE THESE VALUES IN S(1),S(2),...
#
    s[1] = 1.0
    for j = 1:14
        s[j+1] = 1.0 + (x + x2*s[j])
    end
#
#                SET W = DEL(B) - DEL(A + B)
#
    t = (10.0/b)^2
    w = e[15]*s[15]
    for j = 1:14
        k = 15 - j
        w = t*w + e[k]*s[k]
    end
    w *= c/b
#
#                    COMPUTE  DEL(A) + W
#
    t = (10.0/a)^2
    z = e[15]
    for j = 1:14
        k = 15 - j
        z = t*z + e[k]
    end
    return z/a + w
end

function dlgdiv(a::Real, b::Real)
#-----------------------------------------------------------------------
#
#     COMPUTATION OF LN(GAMMA(B)/GAMMA(A+B)) FOR B .GE. 10
#
#                         --------
#
#     DLGDIV USES A SERIES FOR THE FUNCTION DEL(X) WHERE
#     LN(GAMMA(X)) = (X - 0.5)*LN(X) - X + 0.5*LN(2*PI) + DEL(X).
#     THE SERIES FOR DEL(X), WHICH APPLIES FOR X .GE. 10, WAS
#     DERIVED BY A.H. MORRIS FROM THE CHEBYSHEV SERIES IN THE
#     SLATEC LIBRARY OBTAINED BY WAYNE FULLERTON (LOS ALAMOS).
#
#-----------------------------------------------------------------------
#     DOUBLE PRECISION A, B
#     DOUBLE PRECISION C, D, E(15), H, S(15), T, U, V, W, X, X2
    s = Array(Float64, 15)
#     DOUBLE PRECISION DLNREL
#--------------------------
    e=[.833333333333333333333333333333e-01
      -.277777777777777777777777752282e-04
       .793650793650793650791732130419e-07
      -.595238095238095232389839236182e-09
       .841750841750832853294451671990e-11
      -.191752691751854612334149171243e-12
       .641025640510325475730918472625e-14
      -.295506514125338232839867823991e-15
       .179643716359402238723287696452e-16
      -.139228964661627791231203060395e-17      
       .133802855014020915603275339093e-18
      -.154246009867966094273710216533e-19
       .197701992980957427278370133333e-20
      -.234065664793997056856992426667e-21
       .171348014966398575409015466667e-22]
#--------------------------
    if (a > b) # go to 10
        h = b/a
        c = 1.0/(1.0 + h)
        x = h/(1.0 + h)
        d = a + (b - 0.5)
    else
        h = a/b
        c = h/(1.0 + h)
        x = 1.0/(1.0 + h)
        d = b + (a - 0.50)
    end
#
#        COMPUTE (1 - X**N)/(1 - X) FOR N = 1,3,5,...
#            STORE THESE VALUES IN S(1),S(2),...
#
    x2 = x*x
    s[1] = 1.0
    for j = 1:14
        s[j + 1] = 1.0 + (x + x2*s[j])
    end
#
#                SET W = DEL(B) - DEL(A + B)
#
    t = (10.0/b)^2
    w = e[15]*s[15]
    for j = 1:14
        k = 15 - j
        w = t*w + e[k]*s[k]
    end
    w *= c/b
#
#                    COMBINE THE RESULTS
#
    u = d*dlnrel(a/b)
    v = a*(log(b) - 1.0)
    if u > v # go to 40
        return (w - v) - u
    end
    return (w - u) - v
end

function dlnrel(a::Real)
#-----------------------------------------------------------------------
#            EVALUATION OF THE FUNCTION LN(1 + A)
#-----------------------------------------------------------------------
#     DOUBLE PRECISION A, T, T2, W, Z
#     DOUBLE PRECISION P0, P1, P2, P3, Q1, Q2, Q3, Q4
#     DOUBLE PRECISION C1, C2, C3, C4, C5
#-------------------------
    p0 =  .7692307692307692307680e-01
    p1 = -.1505958055914600184836e+00
    p2 =  .9302355725278521726994e-01
    p3 = -.1787900022182327735804e-01
    q1 = -.2824412139355646910683e+01
    q2 =  .2892424216041495392509e+01
    q3 = -.1263560605948009364422e+01
    q4 =  .1966769435894561313526e+00
#-------------------------
#     CI = 1/(2I + 1)
#-------------------------
    c1 = .3333333333333333333333333333333e+00
    c2 = .2000000000000000000000000000000e+00
    c3 = .1428571428571428571428571428571e+00
    c4 = .1111111111111111111111111111111e+00
    c5 = .9090909090909090909090909090909e-01
#-------------------------
    if abs(a) >= 0.375 # go to 10
        t = 1.0 + a
        if a < 0.0 t = 0.50 + (0.50 + a) end
        return log(t)
    end
#
#        W IS A MINIMAX APPROXIMATION OF THE SERIES
#
#               C6 + C7*T**2 + C8*T**4 + ...
#
#        THIS APPROXIMATION IS ACCURATE TO WITHIN
#        1.6 UNITS OF THE 21-ST SIGNIFICANT DIGIT.
#        THE RESULTING VALUE FOR 1.D0 + T2*Z IS
#        ACCURATE TO WITHIN 1 UNIT OF THE 30-TH
#        SIGNIFICANT DIGIT.
#
    t = a/(a + 2.0)
    t2 = t*t
    w = (((p3*t2 + p2)*t2 + p1)*t2 + p0)/((((q4*t2 + q3)*t2 + q2)*t2 + q1)*t2 + 1.0)

    z = ((((w*t2 + c5)*t2 + c4)*t2 + c3)*t2 + c2)*t2 + c1
    return 2.0*t*(1.0 + t2*z)
end

function alnrel(a::Float32)
#-----------------------------------------------------------------------
#            EVALUATION OF THE FUNCTION LN(1 + A)
#-----------------------------------------------------------------------
    p1 = -.129418923021993f+01
    p2 =  .405303492862024f+00
    p3 = -.178874546012214f-01
    q1 = -.162752256355323f+01
    q2 =  .747811014037616f+00
    q3 = -.845104217945565f-01
#--------------------------
    if abs(a) <= 0.375 # go to 10
        t = a/(a + 2.0f0)
        t2 = t*t
        w = (((p3*t2 + p2)*t2 + p1)*t2 + 1.0f0)/(((q3*t2 + q2)*t2 + q1)*t2 + 1.0f0)
        return 2.0f0*t*w
    end

    x = 1.0f0 + a
    if a < 0.0 x = (a + 0.5f0) + 0.5f0 end
    return log(x)
end

function dbetln(a0::Real, b0::Real)
#-----------------------------------------------------------------------
#     EVALUATION OF THE LOGARITHM OF THE BETA FUNCTION
#-----------------------------------------------------------------------
#     DOUBLE PRECISION A0, B0
#     DOUBLE PRECISION A, B, C, E, H, SN, U, V, W, Z
#     DOUBLE PRECISION DBCORR, DGAMLN, DGSMLN, DLGDIV, DLNREL
#--------------------------
#     E = 0.5*LN(2*PI)
#--------------------------
    e = .9189385332046727417803297364056
#--------------------------
    a = min(a0,b0)
    b = max(a0,b0)
    if a < 10.0 # go to 60
        if a < 1.0 # go to 20
#-----------------------------------------------------------------------
#                   PROCEDURE WHEN A .LT. 1
#-----------------------------------------------------------------------
            if b < 10.0 # go to 10
                return lgamma(a) + (lgamma(b) - lgamma(a + b))
            else
                return lgamma(a) + dlgdiv(a,b)
            end
        end
#-----------------------------------------------------------------------
#               PROCEDURE WHEN 1 .LE. A .LT. 10
#-----------------------------------------------------------------------
        while true
            if a <= 2.0 # go to 30
                if b <= 2.0 # go to 21
                    return lgamma(a) + lgamma(b) - dgsmln(a,b)
                end
                w = 0.0
                if b < 10.0 break end # go to 40
                return lgamma(a) + dlgdiv(a,b)
            end
#
#               REDUCTION OF A WHEN B .LE. 1000
#
            if b > 1.0e3 # go to 50
#
#               REDUCTION OF A WHEN B .GT. 1000
#
                n = itrunc(a - 1.0)
                w = 1.0
                for i = 1:n
                    a -= 1.0
                    w *= a/(1.0 + a/b)
                end
                sn = n
                return (log(w) - sn*log(b)) + (lgamma(a) + dlgdiv(a,b))
            end

            n = itrunc(a - 1.0)
            w = 1.0
            for i = 1:n
                a -= 1.0
                h = a/b
                w *= h/(1.0 + h)
            end
            w = log(w)
            if b < 10.0 break end # go to 40
            return w + lgamma(a) + dlgdiv(a,b)
        end
#
#                REDUCTION OF B WHEN B .LT. 10
#
        n = b - 1.0
        z = 1.0
        for i = 1:n
            b -= 1.0
            z *= b/(a + b)
        end
        return w + log(z) + (lgamma(a) + (lgamma(b) - dgsmln(a,b)))
    end
#-----------------------------------------------------------------------
#                  PROCEDURE WHEN A .GE. 10
#-----------------------------------------------------------------------
    w = dbcorr(a,b)
    h = a/b
    c = h/(1.0 + h)
    u = -(a - 0.50)*log(c)
    v = b*dlnrel(h)
    if u > v # go to 61
        return (((-0.5*log(b) + e) + w) - v) - u
    end
    return (((-0.5*log(b) + e) + w) - u) - v
end

function dgsmln(a::Real, b::Real)
#-----------------------------------------------------------------------
#          EVALUATION OF THE FUNCTION LN(GAMMA(A + B))
#          FOR 1 .LE. A .LE. 2  AND  1 .LE. B .LE. 2
#-----------------------------------------------------------------------
#     DOUBLE PRECISION A, B, X
#     DOUBLE PRECISION DGMLN1, DLNREL

    x = (a - 1.0) + (b - 1.0)
    if x <= 0.50 # go to 10
        return dgmln1(1.0 + x)
    end
    if x < 1.50 # go to 20
        return dgmln1(x) + dlnrel(x)
    end
    return dgmln1(x - 1.0) + log(x*(1.0 + x))
end

function desum(mu::Integer, x::Real)
#-----------------------------------------------------------------------
#                    EVALUATION OF EXP(MU + X)
#-----------------------------------------------------------------------
#     DOUBLE PRECISION X, W
#
    if x <= 0.0 # go to 10

        if mu < 0 return exp(mu)*exp(x) end
        w = mu + x
        if w > 0.0 return exp(mu)*exp(x) end
        return exp(w)
    end

    if mu > 0 return exp(mu)*exp(x) end
    w = mu + x
    if w < 0.0 return exp(mu)*exp(x) end
    return exp(w)
end

function dgam1(x::Real)
#-----------------------------------------------------------------------
#     EVALUATION OF 1/GAMMA(1 + X) - 1  FOR -0.5 .LE. X .LE. 1.5
#-----------------------------------------------------------------------
#     DOUBLE PRECISION X, D, T, W, Z
#     DOUBLE PRECISION A0, A1, B1, B2, B3, B4, B5, B6, B7, B8
#     DOUBLE PRECISION P0, P1, P2, P3, P4, P5, P6, Q1, Q2, Q3, Q4
#     DOUBLE PRECISION C, C0, C1, C2, C3, C4, C5, C6, C7, C8, C9,
#    *                 C10, C11, C12, C13
#----------------------------
    a0 =  .611609510448141581788e-08
    a1 =  .624730830116465516210e-08    
    b1 =  .203610414066806987300e+00
    b2 =  .266205348428949217746e-01
    b3 =  .493944979382446875238e-03
    b4 = -.851419432440314906588e-05
    b5 = -.643045481779353022248e-05
    b6 =  .992641840672773722196e-06
    b7 = -.607761895722825260739e-07
    b8 =  .195755836614639731882e-09
#----------------------------
    p0 =  .6116095104481415817861e-08
    p1 =  .6871674113067198736152e-08
    p2 =  .6820161668496170657918e-09
    p3 =  .4686843322948848031080e-10
    p4 =  .1572833027710446286995e-11
    p5 = -.1249441572276366213222e-12
    p6 =  .4343529937408594255178e-14
    q1 =  .3056961078365221025009e+00
    q2 =  .5464213086042296536016e-01
    q3 =  .4956830093825887312020e-02
    q4 =  .2692369466186361192876e-03
#----------------------------
#     c = c0 - 1
#----------------------------
    c  = -.422784335098467139393487909917598e+00
#----------------------------
    c0  =  .577215664901532860606512090082402e+00
    c1  = -.655878071520253881077019515145390e+00
    c2  = -.420026350340952355290039348754298e-01
    c3  =  .166538611382291489501700795102105e+00
    c4  = -.421977345555443367482083012891874e-01
    c5  = -.962197152787697356211492167234820e-02
    c6  =  .721894324666309954239501034044657e-02
    c7  = -.116516759185906511211397108401839e-02
    c8  = -.215241674114950972815729963053648e-03
    c9  =  .128050282388116186153198626328164e-03    
    c10 = -.201348547807882386556893914210218e-04
    c11 = -.125049348214267065734535947383309e-05
    c12 =  .113302723198169588237412962033074e-05
    c13 = -.205633841697760710345015413002057e-06
#----------------------------
    t = x
    d = x - 0.5
    if d > 0.0 t = d - 0.5 end
    if t == 0 # 40,10,20
        return 0.0
    elseif t > 0
#------------
#
#                CASE WHEN 0 .LT. T .LE. 0.5
#
#              W IS A MINIMAX APPROXIMATION FOR
#              THE SERIES A(15) + A(16)*T + ...
#
#------------
        w = ((((((p6*t + p5)*t + p4)*t + p3)*t + p2)*t + p1)*t + p0)/((((q4*t + q3)*t + q2)*t + q1)*t + 1.0)     
        z = (((((((((((((w*t + c13)*t + c12)*t + c11)*t + c10)*t + c9)*t + c8)*t + c7)*t + c6)*t + c5)*t + c4)*t + c3)*t + c2)*t + c1)*t + c0

        if d <= 0.0 # go to 30
            return x*z
        end
        return (t/x)*((z - 0.5) - 0.5)
    end
#------------
#
#                CASE WHEN -0.5 .LE. T .LT. 0
#
#              W IS A MINIMAX APPROXIMATION FOR
#              THE SERIES A(15) + A(16)*T + ...
#
#------------
    w = (a1*t + a0)/((((((((b8*t + b7)*t + b6)*t + b5)*t + b4)*t + b3)*t + b2)*t + b1)*t + 1.0)
    z = (((((((((((((w*t + c13)*t + c12)*t + c11)*t + c10)*t + c9)*t + c8)*t + c7)*t + c6)*t + c5)*t + c4)*t + c3)*t + c2)*t + c1)*t + c

    if d <= 0.0 # go to 50
        return x*((z + 0.5d0) + 0.5d0)
    end
    return t*z/x
end

function gam1(a::Float32)
#-----------------------------------------------------------------------
#     COMPUTATION OF 1/GAMMA(A+1) - 1  FOR -0.5 .LE. A .LE. 1.5
#-----------------------------------------------------------------------
      # REAL P(7), Q(5), R(9)
#------------------------
    t = a
    d = a - 0.5f0
    if d > 0.0f0 t = d - 0.5f0 end
    if t == 0 # 30,10,20
        return 0.0f0
    elseif t < 0
        top = @horner(t, .577215664901533f+00, 
                        -.409078193005776f+00, 
                        -.230975380857675f+00, 
                         .597275330452234f-01,
                         .766968181649490f-02, 
                        -.514889771323592f-02,
                         .589597428611429f-03)
        bot = @horner(t,.100000000000000f+01, 
                        .427569613095214f+00,
                        .158451672430138f+00, 
                        .261132021441447f-01,
                        .423244297896961f-02)
        w = top/bot
        if d <= 0.0 # go to 21
            return a*w
        end
        return (t/a)*((w - 0.5f0) - 0.5f0)
    end

    top = @horner(t, -.422784335098468f+00, 
                     -.771330383816272f+00,
                     -.244757765222226f+00, 
                      .118378989872749f+00,
                      .930357293360349f-03, 
                     -.118290993445146f-01,
                      .223047661158249f-02, 
                      .266505979058923f-03,
                     -.132674909766242f-03)
    bot = @horner(t, 1.0f0, 
                      .273076135303957f+00, 
                      .559398236957378f-01)
    w = top/bot
    if d <= 0.0 # go to 31
        return a*((w + 0.5f0) + 0.5f0)
    end
    return t*w/a
end

gamln1(x::Float32) = lgamma(1.0f0 + x)
dgmln1(x::Real) = lgamma(1 + x)
dxparg(bmin::Bool) = (bmin ? log(realmin()) : log(realmax()))
exparg(bmin::Bool) = (bmin ? log(realmin(Float32)) : log(realmax(Float32)))

### End of regularized incomplete beta function

# Multidimensional gamma / partial gamma function
function lpgamma(p::Int64, a::Float64)
    res::Float64 = p * (p - 1.0) / 4.0 * log(pi)
    for ii in 1:p
        res += lgamma(a + (1.0 - ii) / 2.0)
    end
    return res
>>>>>>> 12d5aea1
end<|MERGE_RESOLUTION|>--- conflicted
+++ resolved
@@ -187,8 +187,6 @@
     end
 end
 
-<<<<<<< HEAD
-
 # log(x) - x + 1
 # fallback
 logmxp1(x) = log(x) - x + one(x)
@@ -309,7 +307,8 @@
                 -.234065664793997056856992426667e-21,
                 .171348014966398575409015466667e-22) / x
     end
-=======
+end
+
 # The regularized incomplete gamma function
 # Translated from the NSWC Library
 function gratio(a::Float32, x::Float32, ind::Integer)
@@ -3796,5 +3795,4 @@
         res += lgamma(a + (1.0 - ii) / 2.0)
     end
     return res
->>>>>>> 12d5aea1
 end