<<<<<<< HEAD
doc"""
    Geometric(p)

A *Geometric distribution* characterizes the number of failures before the first success in a sequence of independent Bernoulli trials with success rate `p`.

$P(X = k) = p (1 - p)^k, \quad \text{for } k = 0, 1, 2, \ldots.$

```julia
Geometric()    # Geometric distribution with success rate 0.5
Geometric(p)   # Geometric distribution with success rate p

params(d)      # Get the parameters, i.e. (p,)
succprob(d)    # Get the success rate, i.e. p
failprob(d)    # Get the failure rate, i.e. 1 - p
```

External links

*  [Geometric distribution on Wikipedia](http://en.wikipedia.org/wiki/Geometric_distribution)

"""
immutable Geometric{T <: Real} <: DiscreteUnivariateDistribution
    p::T

=======
immutable Geometric{T <: Real} <: DiscreteUnivariateDistribution
    p::T

>>>>>>> 43914cc4
    function Geometric(p::T)
        @check_args(Geometric, zero(p) < p < one(p))
    	new(p)
    end
end

Geometric{T <: Real}(p::T) = Geometric{T}(p)
Geometric() = Geometric(0.5)

@distr_support Geometric 0 Inf

### Conversions
convert{T <: Real, S <: Real}(::Type{Geometric{T}}, p::S) = Geometric(T(p))
convert{T <: Real, S <: Real}(::Type{Geometric{T}}, d::Geometric{S}) = Geometric(T(d.p))

### Parameters

succprob(d::Geometric) = d.p
failprob(d::Geometric) = one(d.p) - d.p
params(d::Geometric) = (d.p,)


### Statistics

mean(d::Geometric) = failprob(d) / succprob(d)

median(d::Geometric) = -fld(logtwo, log1p(-d.p)) - 1

mode(d::Geometric) = 0

var(d::Geometric) = (one(d.p) - d.p) / abs2(d.p)

skewness(d::Geometric) = (2*one(d.p) - d.p) / sqrt(one(d.p) - d.p)

kurtosis(d::Geometric) = 6*one(d.p) + abs2(d.p) / (one(d.p) - d.p)

entropy(d::Geometric) = (-xlogx(succprob(d)) - xlogx(failprob(d))) / d.p


### Evaluations

function pdf(d::Geometric, x::Int)
    if x >= 0
        p = d.p
        return p < one(p) / 10 ? p * exp(log1p(-p) * x) : d.p * (one(p) - p)^x
    else
        return zero(p)
    end
end

logpdf(d::Geometric, x::Int) = x >= 0 ? log(d.p) + log1p(-d.p) * x : -Inf

immutable RecursiveGeomProbEvaluator <: RecursiveProbabilityEvaluator
    p0::Float64
end

RecursiveGeomProbEvaluator(d::Geometric) = RecursiveGeomProbEvaluator(failprob(d))
nextpdf(s::RecursiveGeomProbEvaluator, p::Float64, x::Integer) = p * s.p0
_pdf!(r::AbstractArray, d::Geometric, rgn::UnitRange) = _pdf!(r, d, rgn, RecursiveGeomProbEvaluator(d))


function cdf(d::Geometric, x::Int)
    x < 0 && return zero(d.p)
    p = succprob(d)
    n = x + 1
    p < one(d.p)/2 ? -expm1(log1p(-p)*n) : one(d.p)-(one(d.p)-p)^n
end

function ccdf(d::Geometric, x::Int)
    x < 0 && return one(d.p)
    p = succprob(d)
    n = x + 1
    p < one(d.p)/2 ? exp(log1p(-p)*n) : (one(d.p)-p)^n
end

logcdf(d::Geometric, x::Int) = x < 0 ? -Inf : log1mexp(log1p(-d.p) * (x + 1))

logccdf(d::Geometric, x::Int) =  x < 0 ? zero(d.p) : log1p(-d.p) * (x + 1)

quantile(d::Geometric, p::Real) = invlogccdf(d, log1p(-p))

cquantile(d::Geometric, p::Real) = invlogccdf(d, log(p))

invlogcdf(d::Geometric, lp::Real) = invlogccdf(d, log1mexp(lp))

function invlogccdf(d::Geometric, lp::Real)
    if (lp > zero(d.p)) || isnan(lp)
        return NaN
    elseif isinf(lp)
        return Inf
    elseif lp == zero(d.p)
        return zero(d.p)
    end
    max(ceil(lp/log1p(-d.p))-one(d.p),zero(d.p))
end

function mgf(d::Geometric, t::Real)
    p = succprob(d)
    p / (expm1(-t) + p)
end

function cf(d::Geometric, t::Real)
    p = succprob(d)
    # replace with expm1 when complex version available
    p / (exp(-t*im) - one(d.p) + p)
end


### Sampling

rand(d::Geometric) = floor(Int,-randexp() / log1p(-d.p))


### Model Fitting

immutable GeometricStats <: SufficientStats
    sx::Float64
    tw::Float64

    GeometricStats(sx::Real, tw::Real) = new(sx, tw)
end

suffstats{T<:Integer}(::Type{Geometric}, x::AbstractArray{T}) = GeometricStats(sum(x), length(x))

function suffstats{T<:Integer}(::Type{Geometric}, x::AbstractArray{T}, w::AbstractArray{Float64})
    n = length(x)
    if length(w) != n
        throw(ArgumentError("Inconsistent argument dimensions."))
    end
    sx = 0.
    tw = 0.
    for i = 1:n
        wi = w[i]
        sx += wi * x[i]
        tw += wi
    end
    GeometricStats(sx, tw)
end

fit_mle(::Type{Geometric}, ss::GeometricStats) = Geometric(1.0 / (ss.sx / ss.tw + 1.0))<|MERGE_RESOLUTION|>--- conflicted
+++ resolved
@@ -1,4 +1,3 @@
-<<<<<<< HEAD
 doc"""
     Geometric(p)
 
@@ -20,14 +19,10 @@
 *  [Geometric distribution on Wikipedia](http://en.wikipedia.org/wiki/Geometric_distribution)
 
 """
+
 immutable Geometric{T <: Real} <: DiscreteUnivariateDistribution
     p::T
 
-=======
-immutable Geometric{T <: Real} <: DiscreteUnivariateDistribution
-    p::T
-
->>>>>>> 43914cc4
     function Geometric(p::T)
         @check_args(Geometric, zero(p) < p < one(p))
     	new(p)
