<<<<<<< HEAD
doc"""
    Erlang(α,θ)

The *Erlang distribution* is a special case of a [`Gamma`](:func:`Gamma`) distribution with integer shape parameter.

```julia
Erlang()       # Erlang distribution with unit shape and unit scale, i.e. Erlang(1.0, 1.0)
Erlang(a)      # Erlang distribution with shape parameter a and unit scale, i.e. Erlang(a, 1.0)
Erlang(a, s)   # Erlang distribution with shape parameter a and scale b
```

External links

* [Erlang distribution on Wikipedia](http://en.wikipedia.org/wiki/Erlang_distribution)

"""
=======
>>>>>>> 43914cc4
immutable Erlang{T <: Real} <: ContinuousUnivariateDistribution
    α::Int
    θ::T

    function Erlang(α::Real, θ::T)
        @check_args(Erlang, isinteger(α) && α >= zero(α))
        new(α, θ)
    end
end

Erlang{T <: Real}(α::Int, Θ::T) = Erlang{T}(α, Θ)
Erlang(α::Real) = Erlang(α, 1.0)
Erlang() = Erlang(1, 1.0)

@distr_support Erlang 0.0 Inf

#### Conversions
function convert{T <: Real, S <: Real}(::Type{Erlang{T}}, α::Int, Θ::S)
    Erlang(α, T(Θ))
end
function convert{T <: Real, S <: Real}(::Type{Erlang{T}}, d::Erlang{S})
    Erlang(d.α, T(d.Θ))
end

#### Parameters

shape(d::Erlang) = d.α
scale(d::Erlang) = d.θ
rate(d::Erlang) = inv(d.θ)
params(d::Erlang) = (d.α, d.θ)

#### Statistics

mean(d::Erlang) = d.α * d.θ
var(d::Erlang) = d.α * d.θ^2
skewness(d::Erlang) = 2.0 / sqrt(d.α)
kurtosis(d::Erlang) = 6.0 / d.α

function mode(d::Erlang)
    (α, θ) = params(d)
    α >= 1 ? θ * (α - 1) : error("Erlang has no mode when α < 1.0")
end

function entropy(d::Erlang)
    (α, θ) = params(d)
    α + lgamma(α) + (1.0 - α) * digamma(α) + log(θ)
end

mgf(d::Erlang, t::Real) = (1.0 - t * d.θ)^(-d.α)
cf(d::Erlang, t::Real)  = (1.0 - im * t * d.θ)^(-d.α)


#### Evaluation & Sampling

@_delegate_statsfuns Erlang gamma α θ

rand(d::Erlang) = StatsFuns.Rmath.gammarand(d.α, d.θ)<|MERGE_RESOLUTION|>--- conflicted
+++ resolved
@@ -1,4 +1,3 @@
-<<<<<<< HEAD
 doc"""
     Erlang(α,θ)
 
@@ -15,8 +14,7 @@
 * [Erlang distribution on Wikipedia](http://en.wikipedia.org/wiki/Erlang_distribution)
 
 """
-=======
->>>>>>> 43914cc4
+
 immutable Erlang{T <: Real} <: ContinuousUnivariateDistribution
     α::Int
     θ::T
