immutable Gamma <: ContinuousUnivariateDistribution
    shape::Float64
    scale::Float64

    function Gamma(sh::Real, sc::Real)
        sh > zero(sh) && sc > zero(sc) || 
            error("Both shape and scale must be positive")
        new(float64(sh), float64(sc))
    end

    Gamma(sh::Real) = Gamma(sh, 1.0)
    Gamma() = Gamma(1.0, 1.0)
end

insupport(::Gamma, x::Real) = zero(x) <= x < Inf
insupport(::Type{Gamma}, x::Real) = zero(x) <= x < Inf

scale(d::Gamma) = d.scale
rate(d::Gamma) = 1.0 / d.scale

mean(d::Gamma) = d.shape * d.scale

mode(d::Gamma) = d.shape >= 1.0 ? d.scale * (d.shape - 1.0) : 0.0
modes(d::Gamma) = [mode(d)]

var(d::Gamma) = d.shape * d.scale * d.scale
skewness(d::Gamma) = 2.0 / sqrt(d.shape)
kurtosis(d::Gamma) = 6.0 / d.shape

@continuous_distr_support Gamma 0.0 Inf

function entropy(d::Gamma)
    x = (1.0 - d.shape) * digamma(d.shape)
    x + lgamma(d.shape) + log(d.scale) + d.shape
end

<<<<<<< HEAD

function pdf(d::Gamma, x::Real) 
    if !insupport(d, x)
        return 0.0
    elseif x == 0.0
        return d.shape > 1.0 ? 0.0 : d.shape == 1.0 ? 1/d.scale : Inf
    end
    rcomp(d.shape, x/d.scale)/x
end
=======
kurtosis(d::Gamma) = 6.0 / d.shape
>>>>>>> a56a585d


cdf(d::Gamma, x::Real) = x<0 ? 0.0 : gratio(d.shape, x/d.scale)[1]
ccdf(d::Gamma, x::Real) = x<0 ? 1.0 : gratio(d.shape, x/d.scale)[2]

quantile(d::Gamma, α::Real) = gaminv(d.shape, α, 1-α)*d.scale
cquantile(d::Gamma, α::Real) = gaminv(d.shape, 1-α, α)*d.scale

mgf(d::Gamma, t::Real) = (1.0 - t * d.scale)^(-d.shape)
cf(d::Gamma, t::Real) = (1.0 - im * t * d.scale)^(-d.shape)


rand(d::Gamma) = d.scale * randg(d.shape)

function rand!(d::Gamma, A::Array{Float64})
    α = d.shape
    dpar = (α <= 1.0 ? α + 1.0 : α) - 1.0 / 3.0
    cpar = 1.0 / sqrt(9.0 * dpar)
    n = length(A)
    for i in 1:n
        A[i] = randg2(dpar, cpar)
    end
    if α <= 1.0
        ainv = 1.0 / α
        for i in 1:n
            A[i] *= rand()^ainv
        end
    end
    multiply!(A, d.scale)
end


## Fit model

immutable GammaStats <: SufficientStats
    sx::Float64      # (weighted) sum of x
    slogx::Float64   # (weighted) sum of log(x)
    tw::Float64      # total sample weight

    GammaStats(sx::Real, slogx::Real, tw::Real) = new(float64(sx), float64(slogx), float64(tw))
end

function suffstats(::Type{Gamma}, x::Array)
    sx = 0.
    slogx = 0.
    for xi = x
        sx += xi
        slogx += log(xi)
    end
    GammaStats(sx, slogx, length(x))
end

function suffstats(::Type{Gamma}, x::Array, w::Array{Float64})
    n = length(x)
    if length(w) != n
        throw(ArgumentError("Inconsistent argument dimensions."))
    end

    sx = 0.
    slogx = 0.
    tw = 0.
    for i = 1:n
        @inbounds xi = x[i]
        @inbounds wi = w[i]
        sx += wi * xi
        slogx += wi * log(xi)
        tw += wi
    end
    GammaStats(sx, slogx, tw)
end

function gamma_mle_update(logmx::Float64, mlogx::Float64, a::Float64)
    ia = 1.0 / a
    z = ia + (mlogx - logmx + log(a) - digamma(a)) / (abs2(a) * (ia - trigamma(a)))
    1.0 / z
end

function fit_mle(::Type{Gamma}, ss::GammaStats; 
    alpha0::Float64=NaN, maxiter::Int=1000, tol::Float64=1.0e-16)

    mx = ss.sx / ss.tw
    logmx = log(mx)
    mlogx = ss.slogx / ss.tw

    a::Float64 = isnan(alpha0) ? 0.5 / (logmx - mlogx) : alpha0
    converged = false
    
    t = 0
    while !converged && t < maxiter
        t += 1
        a_old = a
        a = gamma_mle_update(logmx, mlogx, a)
        converged = abs(a - a_old) <= tol
    end

    Gamma(a, mx / a)
end<|MERGE_RESOLUTION|>--- conflicted
+++ resolved
@@ -12,8 +12,7 @@
     Gamma() = Gamma(1.0, 1.0)
 end
 
-insupport(::Gamma, x::Real) = zero(x) <= x < Inf
-insupport(::Type{Gamma}, x::Real) = zero(x) <= x < Inf
+@continuous_distr_support Gamma 0.0 Inf
 
 scale(d::Gamma) = d.scale
 rate(d::Gamma) = 1.0 / d.scale
@@ -27,14 +26,11 @@
 skewness(d::Gamma) = 2.0 / sqrt(d.shape)
 kurtosis(d::Gamma) = 6.0 / d.shape
 
-@continuous_distr_support Gamma 0.0 Inf
-
 function entropy(d::Gamma)
     x = (1.0 - d.shape) * digamma(d.shape)
     x + lgamma(d.shape) + log(d.scale) + d.shape
 end
 
-<<<<<<< HEAD
 
 function pdf(d::Gamma, x::Real) 
     if !insupport(d, x)
@@ -44,9 +40,6 @@
     end
     rcomp(d.shape, x/d.scale)/x
 end
-=======
-kurtosis(d::Gamma) = 6.0 / d.shape
->>>>>>> a56a585d
 
 
 cdf(d::Gamma, x::Real) = x<0 ? 0.0 : gratio(d.shape, x/d.scale)[1]
